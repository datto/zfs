/*
 * CDDL HEADER START
 *
 * The contents of this file are subject to the terms of the
 * Common Development and Distribution License (the "License").
 * You may not use this file except in compliance with the License.
 *
 * You can obtain a copy of the license at usr/src/OPENSOLARIS.LICENSE
 * or http://www.opensolaris.org/os/licensing.
 * See the License for the specific language governing permissions
 * and limitations under the License.
 *
 * When distributing Covered Code, include this CDDL HEADER in each
 * file and include the License file at usr/src/OPENSOLARIS.LICENSE.
 * If applicable, add the following below this CDDL HEADER, with the
 * fields enclosed by brackets "[]" replaced with your own identifying
 * information: Portions Copyright [yyyy] [name of copyright owner]
 *
 * CDDL HEADER END
 */

/*
 * Copyright 2009 Sun Microsystems, Inc.  All rights reserved.
 * Use is subject to license terms.
 */

#include <assert.h>
#include <ctype.h>
#include <errno.h>
#include <libdevinfo.h>
#include <libintl.h>
#include <math.h>
#include <stdio.h>
#include <stdlib.h>
#include <strings.h>
#include <unistd.h>
#include <stddef.h>
#include <zone.h>
#include <fcntl.h>
#include <sys/mntent.h>
#include <sys/mount.h>
#include <sys/avl.h>
#include <priv.h>
#include <pwd.h>
#include <grp.h>
#include <stddef.h>
#include <ucred.h>
#include <idmap.h>
#include <aclutils.h>

#include <sys/spa.h>
#include <sys/zap.h>
#include <libzfs.h>

#include "zfs_namecheck.h"
#include "zfs_prop.h"
#include "libzfs_impl.h"
#include "zfs_deleg.h"

static int zvol_create_link_common(libzfs_handle_t *, const char *, int);
static int userquota_propname_decode(const char *propname, boolean_t zoned,
    zfs_userquota_prop_t *typep, char *domain, int domainlen, uint64_t *ridp);

/*
 * Given a single type (not a mask of types), return the type in a human
 * readable form.
 */
const char *
zfs_type_to_name(zfs_type_t type)
{
	switch (type) {
	case ZFS_TYPE_FILESYSTEM:
		return (dgettext(TEXT_DOMAIN, "filesystem"));
	case ZFS_TYPE_SNAPSHOT:
		return (dgettext(TEXT_DOMAIN, "snapshot"));
	case ZFS_TYPE_VOLUME:
		return (dgettext(TEXT_DOMAIN, "volume"));
	default:
		break;
	}

	return (NULL);
}

/*
 * Validate a ZFS path.  This is used even before trying to open the dataset, to
 * provide a more meaningful error message.  We call zfs_error_aux() to
 * explain exactly why the name was not valid.
 */
static int
zfs_validate_name(libzfs_handle_t *hdl, const char *path, int type,
    boolean_t modifying)
{
	namecheck_err_t why;
	char what;

	if (dataset_namecheck(path, &why, &what) != 0) {
		if (hdl != NULL) {
			switch (why) {
			case NAME_ERR_TOOLONG:
				zfs_error_aux(hdl, dgettext(TEXT_DOMAIN,
				    "name is too long"));
				break;

			case NAME_ERR_LEADING_SLASH:
				zfs_error_aux(hdl, dgettext(TEXT_DOMAIN,
				    "leading slash in name"));
				break;

			case NAME_ERR_EMPTY_COMPONENT:
				zfs_error_aux(hdl, dgettext(TEXT_DOMAIN,
				    "empty component in name"));
				break;

			case NAME_ERR_TRAILING_SLASH:
				zfs_error_aux(hdl, dgettext(TEXT_DOMAIN,
				    "trailing slash in name"));
				break;

			case NAME_ERR_INVALCHAR:
				zfs_error_aux(hdl,
				    dgettext(TEXT_DOMAIN, "invalid character "
				    "'%c' in name"), what);
				break;

			case NAME_ERR_MULTIPLE_AT:
				zfs_error_aux(hdl, dgettext(TEXT_DOMAIN,
				    "multiple '@' delimiters in name"));
				break;

			case NAME_ERR_NOLETTER:
				zfs_error_aux(hdl, dgettext(TEXT_DOMAIN,
				    "pool doesn't begin with a letter"));
				break;

			case NAME_ERR_RESERVED:
				zfs_error_aux(hdl, dgettext(TEXT_DOMAIN,
				    "name is reserved"));
				break;

			case NAME_ERR_DISKLIKE:
				zfs_error_aux(hdl, dgettext(TEXT_DOMAIN,
				    "reserved disk name"));
				break;
			default:
				break;
			}
		}

		return (0);
	}

	if (!(type & ZFS_TYPE_SNAPSHOT) && strchr(path, '@') != NULL) {
		if (hdl != NULL)
			zfs_error_aux(hdl, dgettext(TEXT_DOMAIN,
			    "snapshot delimiter '@' in filesystem name"));
		return (0);
	}

	if (type == ZFS_TYPE_SNAPSHOT && strchr(path, '@') == NULL) {
		if (hdl != NULL)
			zfs_error_aux(hdl, dgettext(TEXT_DOMAIN,
			    "missing '@' delimiter in snapshot name"));
		return (0);
	}

	if (modifying && strchr(path, '%') != NULL) {
		if (hdl != NULL)
			zfs_error_aux(hdl, dgettext(TEXT_DOMAIN,
			    "invalid character %c in name"), '%');
		return (0);
	}

	return (-1);
}

int
zfs_name_valid(const char *name, zfs_type_t type)
{
	if (type == ZFS_TYPE_POOL)
		return (zpool_name_valid(NULL, B_FALSE, name));
	return (zfs_validate_name(NULL, name, type, B_FALSE));
}

/*
 * This function takes the raw DSL properties, and filters out the user-defined
 * properties into a separate nvlist.
 */
static nvlist_t *
process_user_props(zfs_handle_t *zhp, nvlist_t *props)
{
	libzfs_handle_t *hdl = zhp->zfs_hdl;
	nvpair_t *elem;
	nvlist_t *propval;
	nvlist_t *nvl;

	if (nvlist_alloc(&nvl, NV_UNIQUE_NAME, 0) != 0) {
		(void) no_memory(hdl);
		return (NULL);
	}

	elem = NULL;
	while ((elem = nvlist_next_nvpair(props, elem)) != NULL) {
		if (!zfs_prop_user(nvpair_name(elem)))
			continue;

		verify(nvpair_value_nvlist(elem, &propval) == 0);
		if (nvlist_add_nvlist(nvl, nvpair_name(elem), propval) != 0) {
			nvlist_free(nvl);
			(void) no_memory(hdl);
			return (NULL);
		}
	}

	return (nvl);
}

static zpool_handle_t *
zpool_add_handle(zfs_handle_t *zhp, const char *pool_name)
{
	libzfs_handle_t *hdl = zhp->zfs_hdl;
	zpool_handle_t *zph;

	if ((zph = zpool_open_canfail(hdl, pool_name)) != NULL) {
		if (hdl->libzfs_pool_handles != NULL)
			zph->zpool_next = hdl->libzfs_pool_handles;
		hdl->libzfs_pool_handles = zph;
	}
	return (zph);
}

static zpool_handle_t *
zpool_find_handle(zfs_handle_t *zhp, const char *pool_name, int len)
{
	libzfs_handle_t *hdl = zhp->zfs_hdl;
	zpool_handle_t *zph = hdl->libzfs_pool_handles;

	while ((zph != NULL) &&
	    (strncmp(pool_name, zpool_get_name(zph), len) != 0))
		zph = zph->zpool_next;
	return (zph);
}

/*
 * Returns a handle to the pool that contains the provided dataset.
 * If a handle to that pool already exists then that handle is returned.
 * Otherwise, a new handle is created and added to the list of handles.
 */
static zpool_handle_t *
zpool_handle(zfs_handle_t *zhp)
{
	char *pool_name;
	int len;
	zpool_handle_t *zph;

	len = strcspn(zhp->zfs_name, "/@") + 1;
	pool_name = zfs_alloc(zhp->zfs_hdl, len);
	(void) strlcpy(pool_name, zhp->zfs_name, len);

	zph = zpool_find_handle(zhp, pool_name, len);
	if (zph == NULL)
		zph = zpool_add_handle(zhp, pool_name);

	free(pool_name);
	return (zph);
}

void
zpool_free_handles(libzfs_handle_t *hdl)
{
	zpool_handle_t *next, *zph = hdl->libzfs_pool_handles;

	while (zph != NULL) {
		next = zph->zpool_next;
		zpool_close(zph);
		zph = next;
	}
	hdl->libzfs_pool_handles = NULL;
}

/*
 * Utility function to gather stats (objset and zpl) for the given object.
 */
static int
get_stats_ioctl(zfs_handle_t *zhp, zfs_cmd_t *zc)
{
	libzfs_handle_t *hdl = zhp->zfs_hdl;

	(void) strlcpy(zc->zc_name, zhp->zfs_name, sizeof (zc->zc_name));

	while (ioctl(hdl->libzfs_fd, ZFS_IOC_OBJSET_STATS, zc) != 0) {
		if (errno == ENOMEM) {
			if (zcmd_expand_dst_nvlist(hdl, zc) != 0) {
				return (-1);
			}
		} else {
			return (-1);
		}
	}
	return (0);
}

static int
put_stats_zhdl(zfs_handle_t *zhp, zfs_cmd_t *zc)
{
	nvlist_t *allprops, *userprops;

	zhp->zfs_dmustats = zc->zc_objset_stats; /* structure assignment */

	if (zcmd_read_dst_nvlist(zhp->zfs_hdl, zc, &allprops) != 0) {
		return (-1);
	}

	/*
	 * XXX Why do we store the user props separately, in addition to
	 * storing them in zfs_props?
	 */
	if ((userprops = process_user_props(zhp, allprops)) == NULL) {
		nvlist_free(allprops);
		return (-1);
	}

	nvlist_free(zhp->zfs_props);
	nvlist_free(zhp->zfs_user_props);

	zhp->zfs_props = allprops;
	zhp->zfs_user_props = userprops;

	return (0);
}

static int
get_stats(zfs_handle_t *zhp)
{
	int rc = 0;
	zfs_cmd_t zc = { "\0", "\0", "\0", 0 };

	if (zcmd_alloc_dst_nvlist(zhp->zfs_hdl, &zc, 0) != 0)
		return (-1);
	if (get_stats_ioctl(zhp, &zc) != 0)
		rc = -1;
	else if (put_stats_zhdl(zhp, &zc) != 0)
		rc = -1;
	zcmd_free_nvlists(&zc);
	return (rc);
}

/*
 * Refresh the properties currently stored in the handle.
 */
void
zfs_refresh_properties(zfs_handle_t *zhp)
{
	(void) get_stats(zhp);
}

/*
 * Makes a handle from the given dataset name.  Used by zfs_open() and
 * zfs_iter_* to create child handles on the fly.
 */
static int
make_dataset_handle_common(zfs_handle_t *zhp, zfs_cmd_t *zc)
{
	char *logstr;
	libzfs_handle_t *hdl = zhp->zfs_hdl;

	/*
	 * Preserve history log string.
	 * any changes performed here will be
	 * logged as an internal event.
	 */
	logstr = zhp->zfs_hdl->libzfs_log_str;
	zhp->zfs_hdl->libzfs_log_str = NULL;

top:
	if (put_stats_zhdl(zhp, zc) != 0) {
		zhp->zfs_hdl->libzfs_log_str = logstr;
		return (-1);
	}


	if (zhp->zfs_dmustats.dds_inconsistent) {
		zfs_cmd_t zc2 = { "\0", "\0", "\0", 0 };

		/*
		 * If it is dds_inconsistent, then we've caught it in
		 * the middle of a 'zfs receive' or 'zfs destroy', and
		 * it is inconsistent from the ZPL's point of view, so
		 * can't be mounted.  However, it could also be that we
		 * have crashed in the middle of one of those
		 * operations, in which case we need to get rid of the
		 * inconsistent state.  We do that by either rolling
		 * back to the previous snapshot (which will fail if
		 * there is none), or destroying the filesystem.  Note
		 * that if we are still in the middle of an active
		 * 'receive' or 'destroy', then the rollback and destroy
		 * will fail with EBUSY and we will drive on as usual.
		 */

		(void) strlcpy(zc2.zc_name, zhp->zfs_name,
		    sizeof (zc2.zc_name));

		if (zhp->zfs_dmustats.dds_type == DMU_OST_ZVOL) {
			(void) zvol_remove_link(hdl, zhp->zfs_name);
			zc2.zc_objset_type = DMU_OST_ZVOL;
		} else {
			zc2.zc_objset_type = DMU_OST_ZFS;
		}

		/*
		 * If we can successfully destroy it, pretend that it
		 * never existed.
		 */
		if (ioctl(hdl->libzfs_fd, ZFS_IOC_DESTROY, &zc2) == 0) {
			zhp->zfs_hdl->libzfs_log_str = logstr;
			errno = ENOENT;
			return (-1);
		}
		/* If we can successfully roll it back, reset the stats */
		if (ioctl(hdl->libzfs_fd, ZFS_IOC_ROLLBACK, &zc2) == 0) {
			if (get_stats_ioctl(zhp, zc) != 0) {
				zhp->zfs_hdl->libzfs_log_str = logstr;
				return (-1);
			}
			goto top;
		}
	}

	/*
	 * We've managed to open the dataset and gather statistics.  Determine
	 * the high-level type.
	 */
	if (zhp->zfs_dmustats.dds_type == DMU_OST_ZVOL)
		zhp->zfs_head_type = ZFS_TYPE_VOLUME;
	else if (zhp->zfs_dmustats.dds_type == DMU_OST_ZFS)
		zhp->zfs_head_type = ZFS_TYPE_FILESYSTEM;
	else
		abort();

	if (zhp->zfs_dmustats.dds_is_snapshot)
		zhp->zfs_type = ZFS_TYPE_SNAPSHOT;
	else if (zhp->zfs_dmustats.dds_type == DMU_OST_ZVOL)
		zhp->zfs_type = ZFS_TYPE_VOLUME;
	else if (zhp->zfs_dmustats.dds_type == DMU_OST_ZFS)
		zhp->zfs_type = ZFS_TYPE_FILESYSTEM;
	else
		abort();	/* we should never see any other types */

	zhp->zfs_hdl->libzfs_log_str = logstr;
	zhp->zpool_hdl = zpool_handle(zhp);
	return (0);
}

zfs_handle_t *
make_dataset_handle(libzfs_handle_t *hdl, const char *path)
{
	zfs_cmd_t zc = { "\0", "\0", "\0", 0 };

	zfs_handle_t *zhp = calloc(sizeof (zfs_handle_t), 1);

	if (zhp == NULL)
		return (NULL);

	zhp->zfs_hdl = hdl;
	(void) strlcpy(zhp->zfs_name, path, sizeof (zhp->zfs_name));
	if (zcmd_alloc_dst_nvlist(hdl, &zc, 0) != 0) {
		free(zhp);
		return (NULL);
	}
	if (get_stats_ioctl(zhp, &zc) == -1) {
		zcmd_free_nvlists(&zc);
		free(zhp);
		return (NULL);
	}
	if (make_dataset_handle_common(zhp, &zc) == -1) {
		free(zhp);
		zhp = NULL;
	}
	zcmd_free_nvlists(&zc);
	return (zhp);
}

static zfs_handle_t *
make_dataset_handle_zc(libzfs_handle_t *hdl, zfs_cmd_t *zc)
{
	zfs_handle_t *zhp = calloc(sizeof (zfs_handle_t), 1);

	if (zhp == NULL)
		return (NULL);

	zhp->zfs_hdl = hdl;
	(void) strlcpy(zhp->zfs_name, zc->zc_name, sizeof (zhp->zfs_name));
	if (make_dataset_handle_common(zhp, zc) == -1) {
		free(zhp);
		return (NULL);
	}
	return (zhp);
}

/*
 * Opens the given snapshot, filesystem, or volume.   The 'types'
 * argument is a mask of acceptable types.  The function will print an
 * appropriate error message and return NULL if it can't be opened.
 */
zfs_handle_t *
zfs_open(libzfs_handle_t *hdl, const char *path, int types)
{
	zfs_handle_t *zhp;
	char errbuf[1024];

	(void) snprintf(errbuf, sizeof (errbuf),
	    dgettext(TEXT_DOMAIN, "cannot open '%s'"), path);

	/*
	 * Validate the name before we even try to open it.
	 */
	if (!zfs_validate_name(hdl, path, ZFS_TYPE_DATASET, B_FALSE)) {
		zfs_error_aux(hdl, dgettext(TEXT_DOMAIN,
		    "invalid dataset name"));
		(void) zfs_error(hdl, EZFS_INVALIDNAME, errbuf);
		return (NULL);
	}

	/*
	 * Try to get stats for the dataset, which will tell us if it exists.
	 */
	errno = 0;
	if ((zhp = make_dataset_handle(hdl, path)) == NULL) {
		(void) zfs_standard_error(hdl, errno, errbuf);
		return (NULL);
	}

	if (!(types & zhp->zfs_type)) {
		(void) zfs_error(hdl, EZFS_BADTYPE, errbuf);
		zfs_close(zhp);
		return (NULL);
	}

	return (zhp);
}

/*
 * Release a ZFS handle.  Nothing to do but free the associated memory.
 */
void
zfs_close(zfs_handle_t *zhp)
{
	if (zhp->zfs_mntopts)
		free(zhp->zfs_mntopts);
	nvlist_free(zhp->zfs_props);
	nvlist_free(zhp->zfs_user_props);
	free(zhp);
}

typedef struct mnttab_node {
	struct mnttab mtn_mt;
	avl_node_t mtn_node;
} mnttab_node_t;

static int
libzfs_mnttab_cache_compare(const void *arg1, const void *arg2)
{
	const mnttab_node_t *mtn1 = arg1;
	const mnttab_node_t *mtn2 = arg2;
	int rv;

	rv = strcmp(mtn1->mtn_mt.mnt_special, mtn2->mtn_mt.mnt_special);

	if (rv == 0)
		return (0);
	return (rv > 0 ? 1 : -1);
}

void
libzfs_mnttab_init(libzfs_handle_t *hdl)
{
	assert(avl_numnodes(&hdl->libzfs_mnttab_cache) == 0);
	avl_create(&hdl->libzfs_mnttab_cache, libzfs_mnttab_cache_compare,
	    sizeof (mnttab_node_t), offsetof(mnttab_node_t, mtn_node));
}

void
libzfs_mnttab_update(libzfs_handle_t *hdl)
{
	struct mnttab entry;

	rewind(hdl->libzfs_mnttab);
	while (getmntent(hdl->libzfs_mnttab, &entry) == 0) {
		mnttab_node_t *mtn;

		if (strcmp(entry.mnt_fstype, MNTTYPE_ZFS) != 0)
			continue;
		mtn = zfs_alloc(hdl, sizeof (mnttab_node_t));
		mtn->mtn_mt.mnt_special = zfs_strdup(hdl, entry.mnt_special);
		mtn->mtn_mt.mnt_mountp = zfs_strdup(hdl, entry.mnt_mountp);
		mtn->mtn_mt.mnt_fstype = zfs_strdup(hdl, entry.mnt_fstype);
		mtn->mtn_mt.mnt_mntopts = zfs_strdup(hdl, entry.mnt_mntopts);
		avl_add(&hdl->libzfs_mnttab_cache, mtn);
	}
}

void
libzfs_mnttab_fini(libzfs_handle_t *hdl)
{
	void *cookie = NULL;
	mnttab_node_t *mtn;

	while ((mtn = avl_destroy_nodes(&hdl->libzfs_mnttab_cache, &cookie))) {
		free(mtn->mtn_mt.mnt_special);
		free(mtn->mtn_mt.mnt_mountp);
		free(mtn->mtn_mt.mnt_fstype);
		free(mtn->mtn_mt.mnt_mntopts);
		free(mtn);
	}
	avl_destroy(&hdl->libzfs_mnttab_cache);
}

void
libzfs_mnttab_cache(libzfs_handle_t *hdl, boolean_t enable)
{
	hdl->libzfs_mnttab_enable = enable;
}

int
libzfs_mnttab_find(libzfs_handle_t *hdl, const char *fsname,
    struct mnttab *entry)
{
	mnttab_node_t find;
	mnttab_node_t *mtn;

	if (!hdl->libzfs_mnttab_enable) {
		struct mnttab srch = { 0 };

		if (avl_numnodes(&hdl->libzfs_mnttab_cache))
			libzfs_mnttab_fini(hdl);
		rewind(hdl->libzfs_mnttab);
		srch.mnt_special = (char *)fsname;
		srch.mnt_fstype = MNTTYPE_ZFS;
		if (getmntany(hdl->libzfs_mnttab, entry, &srch) == 0)
			return (0);
		else
			return (ENOENT);
	}

	if (avl_numnodes(&hdl->libzfs_mnttab_cache) == 0)
		libzfs_mnttab_update(hdl);

	find.mtn_mt.mnt_special = (char *)fsname;
	mtn = avl_find(&hdl->libzfs_mnttab_cache, &find, NULL);
	if (mtn) {
		*entry = mtn->mtn_mt;
		return (0);
	}
	return (ENOENT);
}

void
libzfs_mnttab_add(libzfs_handle_t *hdl, const char *special,
    const char *mountp, const char *mntopts)
{
	mnttab_node_t *mtn;

	if (avl_numnodes(&hdl->libzfs_mnttab_cache) == 0)
		return;
	mtn = zfs_alloc(hdl, sizeof (mnttab_node_t));
	mtn->mtn_mt.mnt_special = zfs_strdup(hdl, special);
	mtn->mtn_mt.mnt_mountp = zfs_strdup(hdl, mountp);
	mtn->mtn_mt.mnt_fstype = zfs_strdup(hdl, MNTTYPE_ZFS);
	mtn->mtn_mt.mnt_mntopts = zfs_strdup(hdl, mntopts);
	avl_add(&hdl->libzfs_mnttab_cache, mtn);
}

void
libzfs_mnttab_remove(libzfs_handle_t *hdl, const char *fsname)
{
	mnttab_node_t find;
	mnttab_node_t *ret;

	find.mtn_mt.mnt_special = (char *)fsname;
	if ((ret = avl_find(&hdl->libzfs_mnttab_cache, (void *)&find, NULL))) {
		avl_remove(&hdl->libzfs_mnttab_cache, ret);
		free(ret->mtn_mt.mnt_special);
		free(ret->mtn_mt.mnt_mountp);
		free(ret->mtn_mt.mnt_fstype);
		free(ret->mtn_mt.mnt_mntopts);
		free(ret);
	}
}

int
zfs_spa_version(zfs_handle_t *zhp, int *version)
{
	zpool_handle_t *handle = zhp->zpool_hdl;

	if (handle == NULL)
		return (-1);

	*version = zpool_get_prop_int(handle, ZPOOL_PROP_VERSION, NULL);
	return (0);
}

/*
 * The choice of reservation property depends on the SPA version.
 */
static int
zfs_which_resv_prop(zfs_handle_t *zhp, zfs_prop_t *resv_prop)
{
	int version;

	if (zfs_spa_version(zhp, &version) < 0)
		return (-1);

	if (version >= SPA_VERSION_REFRESERVATION)
		*resv_prop = ZFS_PROP_REFRESERVATION;
	else
		*resv_prop = ZFS_PROP_RESERVATION;

	return (0);
}

/*
 * Given an nvlist of properties to set, validates that they are correct, and
 * parses any numeric properties (index, boolean, etc) if they are specified as
 * strings.
 */
nvlist_t *
zfs_valid_proplist(libzfs_handle_t *hdl, zfs_type_t type, nvlist_t *nvl,
    uint64_t zoned, zfs_handle_t *zhp, const char *errbuf)
{
	nvpair_t *elem;
	uint64_t intval;
	char *strval;
	zfs_prop_t prop;
	nvlist_t *ret;
	int chosen_normal = -1;
	int chosen_utf = -1;

	if (nvlist_alloc(&ret, NV_UNIQUE_NAME, 0) != 0) {
		(void) no_memory(hdl);
		return (NULL);
	}

	/*
	 * Make sure this property is valid and applies to this type.
	 */

	elem = NULL;
	while ((elem = nvlist_next_nvpair(nvl, elem)) != NULL) {
		const char *propname = nvpair_name(elem);

		prop = zfs_name_to_prop(propname);
		if (prop == ZPROP_INVAL && zfs_prop_user(propname)) {
			/*
			 * This is a user property: make sure it's a
			 * string, and that it's less than ZAP_MAXNAMELEN.
			 */
			if (nvpair_type(elem) != DATA_TYPE_STRING) {
				zfs_error_aux(hdl, dgettext(TEXT_DOMAIN,
				    "'%s' must be a string"), propname);
				(void) zfs_error(hdl, EZFS_BADPROP, errbuf);
				goto error;
			}

			if (strlen(nvpair_name(elem)) >= ZAP_MAXNAMELEN) {
				zfs_error_aux(hdl, dgettext(TEXT_DOMAIN,
				    "property name '%s' is too long"),
				    propname);
				(void) zfs_error(hdl, EZFS_BADPROP, errbuf);
				goto error;
			}

			(void) nvpair_value_string(elem, &strval);
			if (nvlist_add_string(ret, propname, strval) != 0) {
				(void) no_memory(hdl);
				goto error;
			}
			continue;
		}

		/*
		 * Currently, only user properties can be modified on
		 * snapshots.
		 */
		if (type == ZFS_TYPE_SNAPSHOT) {
			zfs_error_aux(hdl, dgettext(TEXT_DOMAIN,
			    "this property can not be modified for snapshots"));
			(void) zfs_error(hdl, EZFS_PROPTYPE, errbuf);
			goto error;
		}

		if (prop == ZPROP_INVAL && zfs_prop_userquota(propname)) {
			zfs_userquota_prop_t uqtype;
			char newpropname[128];
			char domain[128];
			uint64_t rid;
			uint64_t valary[3];

			if (userquota_propname_decode(propname, zoned,
			    &uqtype, domain, sizeof (domain), &rid) != 0) {
				zfs_error_aux(hdl,
				    dgettext(TEXT_DOMAIN,
				    "'%s' has an invalid user/group name"),
				    propname);
				(void) zfs_error(hdl, EZFS_BADPROP, errbuf);
				goto error;
			}

			if (uqtype != ZFS_PROP_USERQUOTA &&
			    uqtype != ZFS_PROP_GROUPQUOTA) {
				zfs_error_aux(hdl,
				    dgettext(TEXT_DOMAIN, "'%s' is readonly"),
				    propname);
				(void) zfs_error(hdl, EZFS_PROPREADONLY,
				    errbuf);
				goto error;
			}

			if (nvpair_type(elem) == DATA_TYPE_STRING) {
				(void) nvpair_value_string(elem, &strval);
				if (strcmp(strval, "none") == 0) {
					intval = 0;
				} else if (zfs_nicestrtonum(hdl,
				    strval, &intval) != 0) {
					(void) zfs_error(hdl,
					    EZFS_BADPROP, errbuf);
					goto error;
				}
			} else if (nvpair_type(elem) ==
			    DATA_TYPE_UINT64) {
				(void) nvpair_value_uint64(elem, &intval);
				if (intval == 0) {
					zfs_error_aux(hdl, dgettext(TEXT_DOMAIN,
					    "use 'none' to disable "
					    "userquota/groupquota"));
					goto error;
				}
			} else {
				zfs_error_aux(hdl, dgettext(TEXT_DOMAIN,
				    "'%s' must be a number"), propname);
				(void) zfs_error(hdl, EZFS_BADPROP, errbuf);
				goto error;
			}

			(void) snprintf(newpropname, sizeof (newpropname),
			    "%s%s", zfs_userquota_prop_prefixes[uqtype],
			    domain);
			valary[0] = uqtype;
			valary[1] = rid;
			valary[2] = intval;
			if (nvlist_add_uint64_array(ret, newpropname,
			    valary, 3) != 0) {
				(void) no_memory(hdl);
				goto error;
			}
			continue;
		}

		if (prop == ZPROP_INVAL) {
			zfs_error_aux(hdl, dgettext(TEXT_DOMAIN,
			    "invalid property '%s'"), propname);
			(void) zfs_error(hdl, EZFS_BADPROP, errbuf);
			goto error;
		}

		if (!zfs_prop_valid_for_type(prop, type)) {
			zfs_error_aux(hdl,
			    dgettext(TEXT_DOMAIN, "'%s' does not "
			    "apply to datasets of this type"), propname);
			(void) zfs_error(hdl, EZFS_PROPTYPE, errbuf);
			goto error;
		}

		if (zfs_prop_readonly(prop) &&
		    (!zfs_prop_setonce(prop) || zhp != NULL)) {
			zfs_error_aux(hdl,
			    dgettext(TEXT_DOMAIN, "'%s' is readonly"),
			    propname);
			(void) zfs_error(hdl, EZFS_PROPREADONLY, errbuf);
			goto error;
		}

		if (zprop_parse_value(hdl, elem, prop, type, ret,
		    &strval, &intval, errbuf) != 0)
			goto error;

		/*
		 * Perform some additional checks for specific properties.
		 */
		switch (prop) {
		case ZFS_PROP_VERSION:
		{
			int version;

			if (zhp == NULL)
				break;
			version = zfs_prop_get_int(zhp, ZFS_PROP_VERSION);
			if (intval < version) {
				zfs_error_aux(hdl, dgettext(TEXT_DOMAIN,
				    "Can not downgrade; already at version %u"),
				    version);
				(void) zfs_error(hdl, EZFS_BADPROP, errbuf);
				goto error;
			}
			break;
		}

		case ZFS_PROP_RECORDSIZE:
		case ZFS_PROP_VOLBLOCKSIZE:
			/* must be power of two within SPA_{MIN,MAX}BLOCKSIZE */
			if (intval < SPA_MINBLOCKSIZE ||
			    intval > SPA_MAXBLOCKSIZE || !ISP2(intval)) {
				zfs_error_aux(hdl, dgettext(TEXT_DOMAIN,
				    "'%s' must be power of 2 from %u "
				    "to %uk"), propname,
				    (uint_t)SPA_MINBLOCKSIZE,
				    (uint_t)SPA_MAXBLOCKSIZE >> 10);
				(void) zfs_error(hdl, EZFS_BADPROP, errbuf);
				goto error;
			}
			break;

		case ZFS_PROP_SHAREISCSI:
			if (strcmp(strval, "off") != 0 &&
			    strcmp(strval, "on") != 0 &&
			    strcmp(strval, "type=disk") != 0) {
				zfs_error_aux(hdl, dgettext(TEXT_DOMAIN,
				    "'%s' must be 'on', 'off', or 'type=disk'"),
				    propname);
				(void) zfs_error(hdl, EZFS_BADPROP, errbuf);
				goto error;
			}

			break;

		case ZFS_PROP_MOUNTPOINT:
		{
			namecheck_err_t why;

			if (strcmp(strval, ZFS_MOUNTPOINT_NONE) == 0 ||
			    strcmp(strval, ZFS_MOUNTPOINT_LEGACY) == 0)
				break;

			if (mountpoint_namecheck(strval, &why)) {
				switch (why) {
				case NAME_ERR_LEADING_SLASH:
					zfs_error_aux(hdl,
					    dgettext(TEXT_DOMAIN,
					    "'%s' must be an absolute path, "
					    "'none', or 'legacy'"), propname);
					break;
				case NAME_ERR_TOOLONG:
					zfs_error_aux(hdl,
					    dgettext(TEXT_DOMAIN,
					    "component of '%s' is too long"),
					    propname);
					break;
				default:
					break;
				}
				(void) zfs_error(hdl, EZFS_BADPROP, errbuf);
				goto error;
			}
		}

			/*FALLTHRU*/

		case ZFS_PROP_SHARESMB:
		case ZFS_PROP_SHARENFS:
			/*
			 * For the mountpoint and sharenfs or sharesmb
			 * properties, check if it can be set in a
			 * global/non-global zone based on
			 * the zoned property value:
			 *
			 *		global zone	    non-global zone
			 * --------------------------------------------------
			 * zoned=on	mountpoint (no)	    mountpoint (yes)
			 *		sharenfs (no)	    sharenfs (no)
			 *		sharesmb (no)	    sharesmb (no)
			 *
			 * zoned=off	mountpoint (yes)	N/A
			 *		sharenfs (yes)
			 *		sharesmb (yes)
			 */
			if (zoned) {
				if (getzoneid() == GLOBAL_ZONEID) {
					zfs_error_aux(hdl, dgettext(TEXT_DOMAIN,
					    "'%s' cannot be set on "
					    "dataset in a non-global zone"),
					    propname);
					(void) zfs_error(hdl, EZFS_ZONED,
					    errbuf);
					goto error;
				} else if (prop == ZFS_PROP_SHARENFS ||
				    prop == ZFS_PROP_SHARESMB) {
					zfs_error_aux(hdl, dgettext(TEXT_DOMAIN,
					    "'%s' cannot be set in "
					    "a non-global zone"), propname);
					(void) zfs_error(hdl, EZFS_ZONED,
					    errbuf);
					goto error;
				}
			} else if (getzoneid() != GLOBAL_ZONEID) {
				/*
				 * If zoned property is 'off', this must be in
				 * a global zone. If not, something is wrong.
				 */
				zfs_error_aux(hdl, dgettext(TEXT_DOMAIN,
				    "'%s' cannot be set while dataset "
				    "'zoned' property is set"), propname);
				(void) zfs_error(hdl, EZFS_ZONED, errbuf);
				goto error;
			}

			/*
			 * At this point, it is legitimate to set the
			 * property. Now we want to make sure that the
			 * property value is valid if it is sharenfs.
			 */
			if ((prop == ZFS_PROP_SHARENFS ||
			    prop == ZFS_PROP_SHARESMB) &&
			    strcmp(strval, "on") != 0 &&
			    strcmp(strval, "off") != 0) {
				zfs_share_proto_t proto;

				if (prop == ZFS_PROP_SHARESMB)
					proto = PROTO_SMB;
				else
					proto = PROTO_NFS;

				/*
				 * Must be an valid sharing protocol
				 * option string so init the libshare
				 * in order to enable the parser and
				 * then parse the options. We use the
				 * control API since we don't care about
				 * the current configuration and don't
				 * want the overhead of loading it
				 * until we actually do something.
				 */

				if (zfs_init_libshare(hdl,
				    SA_INIT_CONTROL_API) != SA_OK) {
					/*
					 * An error occurred so we can't do
					 * anything
					 */
					zfs_error_aux(hdl, dgettext(TEXT_DOMAIN,
					    "'%s' cannot be set: problem "
					    "in share initialization"),
					    propname);
					(void) zfs_error(hdl, EZFS_BADPROP,
					    errbuf);
					goto error;
				}

				if (zfs_parse_options(strval, proto) != SA_OK) {
					/*
					 * There was an error in parsing so
					 * deal with it by issuing an error
					 * message and leaving after
					 * uninitializing the the libshare
					 * interface.
					 */
					zfs_error_aux(hdl, dgettext(TEXT_DOMAIN,
					    "'%s' cannot be set to invalid "
					    "options"), propname);
					(void) zfs_error(hdl, EZFS_BADPROP,
					    errbuf);
					zfs_uninit_libshare(hdl);
					goto error;
				}
				zfs_uninit_libshare(hdl);
			}

			break;
		case ZFS_PROP_UTF8ONLY:
			chosen_utf = (int)intval;
			break;
		case ZFS_PROP_NORMALIZE:
			chosen_normal = (int)intval;
			break;
		default:
			break;
		}

		/*
		 * For changes to existing volumes, we have some additional
		 * checks to enforce.
		 */
		if (type == ZFS_TYPE_VOLUME && zhp != NULL) {
			uint64_t volsize = zfs_prop_get_int(zhp,
			    ZFS_PROP_VOLSIZE);
			uint64_t blocksize = zfs_prop_get_int(zhp,
			    ZFS_PROP_VOLBLOCKSIZE);
			char buf[64];

			switch (prop) {
			case ZFS_PROP_RESERVATION:
			case ZFS_PROP_REFRESERVATION:
				if (intval > volsize) {
					zfs_error_aux(hdl, dgettext(TEXT_DOMAIN,
					    "'%s' is greater than current "
					    "volume size"), propname);
					(void) zfs_error(hdl, EZFS_BADPROP,
					    errbuf);
					goto error;
				}
				break;

			case ZFS_PROP_VOLSIZE:
				if (intval % blocksize != 0) {
					zfs_nicenum(blocksize, buf,
					    sizeof (buf));
					zfs_error_aux(hdl, dgettext(TEXT_DOMAIN,
					    "'%s' must be a multiple of "
					    "volume block size (%s)"),
					    propname, buf);
					(void) zfs_error(hdl, EZFS_BADPROP,
					    errbuf);
					goto error;
				}

				if (intval == 0) {
					zfs_error_aux(hdl, dgettext(TEXT_DOMAIN,
					    "'%s' cannot be zero"),
					    propname);
					(void) zfs_error(hdl, EZFS_BADPROP,
					    errbuf);
					goto error;
				}
				break;
			default:
				break;
			}
		}
	}

	/*
	 * If normalization was chosen, but no UTF8 choice was made,
	 * enforce rejection of non-UTF8 names.
	 *
	 * If normalization was chosen, but rejecting non-UTF8 names
	 * was explicitly not chosen, it is an error.
	 */
	if (chosen_normal > 0 && chosen_utf < 0) {
		if (nvlist_add_uint64(ret,
		    zfs_prop_to_name(ZFS_PROP_UTF8ONLY), 1) != 0) {
			(void) no_memory(hdl);
			goto error;
		}
	} else if (chosen_normal > 0 && chosen_utf == 0) {
		zfs_error_aux(hdl, dgettext(TEXT_DOMAIN,
		    "'%s' must be set 'on' if normalization chosen"),
		    zfs_prop_to_name(ZFS_PROP_UTF8ONLY));
		(void) zfs_error(hdl, EZFS_BADPROP, errbuf);
		goto error;
	}

	/*
	 * If this is an existing volume, and someone is setting the volsize,
	 * make sure that it matches the reservation, or add it if necessary.
	 */
	if (zhp != NULL && type == ZFS_TYPE_VOLUME &&
	    nvlist_lookup_uint64(ret, zfs_prop_to_name(ZFS_PROP_VOLSIZE),
	    &intval) == 0) {
		uint64_t old_volsize = zfs_prop_get_int(zhp,
		    ZFS_PROP_VOLSIZE);
		uint64_t old_reservation;
		uint64_t new_reservation;
		zfs_prop_t resv_prop;

		if (zfs_which_resv_prop(zhp, &resv_prop) < 0)
			goto error;
		old_reservation = zfs_prop_get_int(zhp, resv_prop);

		if (old_volsize == old_reservation &&
		    nvlist_lookup_uint64(ret, zfs_prop_to_name(resv_prop),
		    &new_reservation) != 0) {
			if (nvlist_add_uint64(ret,
			    zfs_prop_to_name(resv_prop), intval) != 0) {
				(void) no_memory(hdl);
				goto error;
			}
		}
	}
	return (ret);

error:
	nvlist_free(ret);
	return (NULL);
}

/*
 * Given a property name and value, set the property for the given dataset.
 */
int
zfs_prop_set(zfs_handle_t *zhp, const char *propname, const char *propval)
{
	zfs_cmd_t zc = { "\0", "\0", "\0", 0 };
	int ret = -1;
	prop_changelist_t *cl = NULL;
	char errbuf[1024];
	libzfs_handle_t *hdl = zhp->zfs_hdl;
	nvlist_t *nvl = NULL, *realprops;
	zfs_prop_t prop;
	boolean_t do_prefix;
	uint64_t idx;

	(void) snprintf(errbuf, sizeof (errbuf),
	    dgettext(TEXT_DOMAIN, "cannot set property for '%s'"),
	    zhp->zfs_name);

	if (nvlist_alloc(&nvl, NV_UNIQUE_NAME, 0) != 0 ||
	    nvlist_add_string(nvl, propname, propval) != 0) {
		(void) no_memory(hdl);
		goto error;
	}

	if ((realprops = zfs_valid_proplist(hdl, zhp->zfs_type, nvl,
	    zfs_prop_get_int(zhp, ZFS_PROP_ZONED), zhp, errbuf)) == NULL)
		goto error;

	nvlist_free(nvl);
	nvl = realprops;

	prop = zfs_name_to_prop(propname);

	if ((cl = changelist_gather(zhp, prop, 0, 0)) == NULL)
		goto error;

	if (prop == ZFS_PROP_MOUNTPOINT && changelist_haszonedchild(cl)) {
		zfs_error_aux(hdl, dgettext(TEXT_DOMAIN,
		    "child dataset with inherited mountpoint is used "
		    "in a non-global zone"));
		ret = zfs_error(hdl, EZFS_ZONED, errbuf);
		goto error;
	}

	/*
	 * If the dataset's canmount property is being set to noauto,
	 * then we want to prevent unmounting & remounting it.
	 */
	do_prefix = !((prop == ZFS_PROP_CANMOUNT) &&
	    (zprop_string_to_index(prop, propval, &idx,
	    ZFS_TYPE_DATASET) == 0) && (idx == ZFS_CANMOUNT_NOAUTO));

	if (do_prefix && (ret = changelist_prefix(cl)) != 0)
		goto error;

	/*
	 * Execute the corresponding ioctl() to set this property.
	 */
	(void) strlcpy(zc.zc_name, zhp->zfs_name, sizeof (zc.zc_name));

	if (zcmd_write_src_nvlist(hdl, &zc, nvl) != 0)
		goto error;

	ret = zfs_ioctl(hdl, ZFS_IOC_SET_PROP, &zc);

	if (ret != 0) {
		switch (errno) {

		case ENOSPC:
			/*
			 * For quotas and reservations, ENOSPC indicates
			 * something different; setting a quota or reservation
			 * doesn't use any disk space.
			 */
			switch (prop) {
			case ZFS_PROP_QUOTA:
			case ZFS_PROP_REFQUOTA:
				zfs_error_aux(hdl, dgettext(TEXT_DOMAIN,
				    "size is less than current used or "
				    "reserved space"));
				(void) zfs_error(hdl, EZFS_PROPSPACE, errbuf);
				break;

			case ZFS_PROP_RESERVATION:
			case ZFS_PROP_REFRESERVATION:
				zfs_error_aux(hdl, dgettext(TEXT_DOMAIN,
				    "size is greater than available space"));
				(void) zfs_error(hdl, EZFS_PROPSPACE, errbuf);
				break;

			default:
				(void) zfs_standard_error(hdl, errno, errbuf);
				break;
			}
			break;

		case EBUSY:
			if (prop == ZFS_PROP_VOLBLOCKSIZE)
				(void) zfs_error(hdl, EZFS_VOLHASDATA, errbuf);
			else
				(void) zfs_standard_error(hdl, EBUSY, errbuf);
			break;

		case EROFS:
			(void) zfs_error(hdl, EZFS_DSREADONLY, errbuf);
			break;

		case ENOTSUP:
			zfs_error_aux(hdl, dgettext(TEXT_DOMAIN,
			    "pool and or dataset must be upgraded to set this "
			    "property or value"));
			(void) zfs_error(hdl, EZFS_BADVERSION, errbuf);
			break;

		case ERANGE:
			if (prop == ZFS_PROP_COMPRESSION) {
				(void) zfs_error_aux(hdl, dgettext(TEXT_DOMAIN,
				    "property setting is not allowed on "
				    "bootable datasets"));
				(void) zfs_error(hdl, EZFS_NOTSUP, errbuf);
			} else {
				(void) zfs_standard_error(hdl, errno, errbuf);
			}
			break;

		case EOVERFLOW:
			/*
			 * This platform can't address a volume this big.
			 */
#ifdef _ILP32
			if (prop == ZFS_PROP_VOLSIZE) {
				(void) zfs_error(hdl, EZFS_VOLTOOBIG, errbuf);
				break;
			}
#endif
			/* FALLTHROUGH */
		default:
			(void) zfs_standard_error(hdl, errno, errbuf);
		}
	} else {
		if (do_prefix)
			ret = changelist_postfix(cl);

		/*
		 * Refresh the statistics so the new property value
		 * is reflected.
		 */
		if (ret == 0)
			(void) get_stats(zhp);
	}

error:
	nvlist_free(nvl);
	zcmd_free_nvlists(&zc);
	if (cl)
		changelist_free(cl);
	return (ret);
}

/*
 * Given a property, inherit the value from the parent dataset.
 */
int
zfs_prop_inherit(zfs_handle_t *zhp, const char *propname)
{
	zfs_cmd_t zc = { "\0", "\0", "\0", 0 };
	int ret;
	prop_changelist_t *cl;
	libzfs_handle_t *hdl = zhp->zfs_hdl;
	char errbuf[1024];
	zfs_prop_t prop;

	(void) snprintf(errbuf, sizeof (errbuf), dgettext(TEXT_DOMAIN,
	    "cannot inherit %s for '%s'"), propname, zhp->zfs_name);

	if ((prop = zfs_name_to_prop(propname)) == ZPROP_INVAL) {
		/*
		 * For user properties, the amount of work we have to do is very
		 * small, so just do it here.
		 */
		if (!zfs_prop_user(propname)) {
			zfs_error_aux(hdl, dgettext(TEXT_DOMAIN,
			    "invalid property"));
			return (zfs_error(hdl, EZFS_BADPROP, errbuf));
		}

		(void) strlcpy(zc.zc_name, zhp->zfs_name, sizeof (zc.zc_name));
		(void) strlcpy(zc.zc_value, propname, sizeof (zc.zc_value));

		if (zfs_ioctl(zhp->zfs_hdl, ZFS_IOC_INHERIT_PROP, &zc) != 0)
			return (zfs_standard_error(hdl, errno, errbuf));

		return (0);
	}

	/*
	 * Verify that this property is inheritable.
	 */
	if (zfs_prop_readonly(prop))
		return (zfs_error(hdl, EZFS_PROPREADONLY, errbuf));

	if (!zfs_prop_inheritable(prop))
		return (zfs_error(hdl, EZFS_PROPNONINHERIT, errbuf));

	/*
	 * Check to see if the value applies to this type
	 */
	if (!zfs_prop_valid_for_type(prop, zhp->zfs_type))
		return (zfs_error(hdl, EZFS_PROPTYPE, errbuf));

	/*
	 * Normalize the name, to get rid of shorthand abbrevations.
	 */
	propname = zfs_prop_to_name(prop);
	(void) strlcpy(zc.zc_name, zhp->zfs_name, sizeof (zc.zc_name));
	(void) strlcpy(zc.zc_value, propname, sizeof (zc.zc_value));

	if (prop == ZFS_PROP_MOUNTPOINT && getzoneid() == GLOBAL_ZONEID &&
	    zfs_prop_get_int(zhp, ZFS_PROP_ZONED)) {
		zfs_error_aux(hdl, dgettext(TEXT_DOMAIN,
		    "dataset is used in a non-global zone"));
		return (zfs_error(hdl, EZFS_ZONED, errbuf));
	}

	/*
	 * Determine datasets which will be affected by this change, if any.
	 */
	if ((cl = changelist_gather(zhp, prop, 0, 0)) == NULL)
		return (-1);

	if (prop == ZFS_PROP_MOUNTPOINT && changelist_haszonedchild(cl)) {
		zfs_error_aux(hdl, dgettext(TEXT_DOMAIN,
		    "child dataset with inherited mountpoint is used "
		    "in a non-global zone"));
		ret = zfs_error(hdl, EZFS_ZONED, errbuf);
		goto error;
	}

	if ((ret = changelist_prefix(cl)) != 0)
		goto error;

	if ((ret = zfs_ioctl(zhp->zfs_hdl, ZFS_IOC_INHERIT_PROP, &zc)) != 0) {
		return (zfs_standard_error(hdl, errno, errbuf));
	} else {

		if ((ret = changelist_postfix(cl)) != 0)
			goto error;

		/*
		 * Refresh the statistics so the new property is reflected.
		 */
		(void) get_stats(zhp);
	}

error:
	changelist_free(cl);
	return (ret);
}

/*
 * True DSL properties are stored in an nvlist.  The following two functions
 * extract them appropriately.
 */
static uint64_t
getprop_uint64(zfs_handle_t *zhp, zfs_prop_t prop, char **source)
{
	nvlist_t *nv;
	uint64_t value;

	*source = NULL;
	if (nvlist_lookup_nvlist(zhp->zfs_props,
	    zfs_prop_to_name(prop), &nv) == 0) {
		verify(nvlist_lookup_uint64(nv, ZPROP_VALUE, &value) == 0);
		(void) nvlist_lookup_string(nv, ZPROP_SOURCE, source);
	} else {
		verify(!zhp->zfs_props_table ||
		    zhp->zfs_props_table[prop] == B_TRUE);
		value = zfs_prop_default_numeric(prop);
		*source = "";
	}

	return (value);
}

static char *
getprop_string(zfs_handle_t *zhp, zfs_prop_t prop, char **source)
{
	nvlist_t *nv;
	char *value;

	*source = NULL;
	if (nvlist_lookup_nvlist(zhp->zfs_props,
	    zfs_prop_to_name(prop), &nv) == 0) {
		verify(nvlist_lookup_string(nv, ZPROP_VALUE, &value) == 0);
		(void) nvlist_lookup_string(nv, ZPROP_SOURCE, source);
	} else {
		verify(!zhp->zfs_props_table ||
		    zhp->zfs_props_table[prop] == B_TRUE);
		if ((value = (char *)zfs_prop_default_string(prop)) == NULL)
			value = "";
		*source = "";
	}

	return (value);
}

/*
 * Internal function for getting a numeric property.  Both zfs_prop_get() and
 * zfs_prop_get_int() are built using this interface.
 *
 * Certain properties can be overridden using 'mount -o'.  In this case, scan
 * the contents of the /etc/mnttab entry, searching for the appropriate options.
 * If they differ from the on-disk values, report the current values and mark
 * the source "temporary".
 */
static int
get_numeric_property(zfs_handle_t *zhp, zfs_prop_t prop, zprop_source_t *src,
    char **source, uint64_t *val)
{
	zfs_cmd_t zc = { "\0", "\0", "\0", 0 };
	nvlist_t *zplprops = NULL;
	struct mnttab mnt;
	char *mntopt_on = NULL;
	char *mntopt_off = NULL;

	*source = NULL;

	switch (prop) {
	case ZFS_PROP_ATIME:
		mntopt_on = MNTOPT_ATIME;
		mntopt_off = MNTOPT_NOATIME;
		break;

	case ZFS_PROP_DEVICES:
		mntopt_on = MNTOPT_DEVICES;
		mntopt_off = MNTOPT_NODEVICES;
		break;

	case ZFS_PROP_EXEC:
		mntopt_on = MNTOPT_EXEC;
		mntopt_off = MNTOPT_NOEXEC;
		break;

	case ZFS_PROP_READONLY:
		mntopt_on = MNTOPT_RO;
		mntopt_off = MNTOPT_RW;
		break;

	case ZFS_PROP_SETUID:
		mntopt_on = MNTOPT_SETUID;
		mntopt_off = MNTOPT_NOSETUID;
		break;

	case ZFS_PROP_XATTR:
		mntopt_on = MNTOPT_XATTR;
		mntopt_off = MNTOPT_NOXATTR;
		break;

	case ZFS_PROP_NBMAND:
		mntopt_on = MNTOPT_NBMAND;
		mntopt_off = MNTOPT_NONBMAND;
		break;
	default:
		break;
	}

	/*
	 * Because looking up the mount options is potentially expensive
	 * (iterating over all of /etc/mnttab), we defer its calculation until
	 * we're looking up a property which requires its presence.
	 */
	if (!zhp->zfs_mntcheck &&
	    (mntopt_on != NULL || prop == ZFS_PROP_MOUNTED)) {
		libzfs_handle_t *hdl = zhp->zfs_hdl;
		struct mnttab entry;

		if (libzfs_mnttab_find(hdl, zhp->zfs_name, &entry) == 0) {
			zhp->zfs_mntopts = zfs_strdup(hdl,
			    entry.mnt_mntopts);
			if (zhp->zfs_mntopts == NULL)
				return (-1);
		}

		zhp->zfs_mntcheck = B_TRUE;
	}

	if (zhp->zfs_mntopts == NULL)
		mnt.mnt_mntopts = "";
	else
		mnt.mnt_mntopts = zhp->zfs_mntopts;

	switch (prop) {
	case ZFS_PROP_ATIME:
	case ZFS_PROP_DEVICES:
	case ZFS_PROP_EXEC:
	case ZFS_PROP_READONLY:
	case ZFS_PROP_SETUID:
	case ZFS_PROP_XATTR:
	case ZFS_PROP_NBMAND:
		*val = getprop_uint64(zhp, prop, source);

		if (hasmntopt(&mnt, mntopt_on) && !*val) {
			*val = B_TRUE;
			if (src)
				*src = ZPROP_SRC_TEMPORARY;
		} else if (hasmntopt(&mnt, mntopt_off) && *val) {
			*val = B_FALSE;
			if (src)
				*src = ZPROP_SRC_TEMPORARY;
		}
		break;

	case ZFS_PROP_CANMOUNT:
		*val = getprop_uint64(zhp, prop, source);
		if (*val != ZFS_CANMOUNT_ON)
			*source = zhp->zfs_name;
		else
			*source = "";	/* default */
		break;

	case ZFS_PROP_QUOTA:
	case ZFS_PROP_REFQUOTA:
	case ZFS_PROP_RESERVATION:
	case ZFS_PROP_REFRESERVATION:
		*val = getprop_uint64(zhp, prop, source);
		if (*val == 0)
			*source = "";	/* default */
		else
			*source = zhp->zfs_name;
		break;

	case ZFS_PROP_MOUNTED:
		*val = (zhp->zfs_mntopts != NULL);
		break;

	case ZFS_PROP_NUMCLONES:
		*val = zhp->zfs_dmustats.dds_num_clones;
		break;

	case ZFS_PROP_VERSION:
	case ZFS_PROP_NORMALIZE:
	case ZFS_PROP_UTF8ONLY:
	case ZFS_PROP_CASE:
		if (!zfs_prop_valid_for_type(prop, zhp->zfs_head_type) ||
		    zcmd_alloc_dst_nvlist(zhp->zfs_hdl, &zc, 0) != 0)
			return (-1);
		(void) strlcpy(zc.zc_name, zhp->zfs_name, sizeof (zc.zc_name));
		if (zfs_ioctl(zhp->zfs_hdl, ZFS_IOC_OBJSET_ZPLPROPS, &zc)) {
			zcmd_free_nvlists(&zc);
			zfs_error_aux(zhp->zfs_hdl, dgettext(TEXT_DOMAIN,
			    "unable to get %s property"),
			    zfs_prop_to_name(prop));
			return (zfs_error(zhp->zfs_hdl, EZFS_BADVERSION,
			    dgettext(TEXT_DOMAIN, "internal error")));
		}
		if (zcmd_read_dst_nvlist(zhp->zfs_hdl, &zc, &zplprops) != 0 ||
		    nvlist_lookup_uint64(zplprops, zfs_prop_to_name(prop),
		    val) != 0) {
			zcmd_free_nvlists(&zc);
			zfs_error_aux(zhp->zfs_hdl, dgettext(TEXT_DOMAIN,
			    "unable to get %s property"),
			    zfs_prop_to_name(prop));
			return (zfs_error(zhp->zfs_hdl, EZFS_NOMEM,
			    dgettext(TEXT_DOMAIN, "internal error")));
		}
		if (zplprops)
			nvlist_free(zplprops);
		zcmd_free_nvlists(&zc);
		break;

	default:
		switch (zfs_prop_get_type(prop)) {
		case PROP_TYPE_NUMBER:
		case PROP_TYPE_INDEX:
			*val = getprop_uint64(zhp, prop, source);
			/*
			 * If we tried to use a default value for a
			 * readonly property, it means that it was not
			 * present; return an error.
			 */
			if (zfs_prop_readonly(prop) &&
			    *source && (*source)[0] == '\0') {
				return (-1);
			}
			break;

		case PROP_TYPE_STRING:
		default:
			zfs_error_aux(zhp->zfs_hdl, dgettext(TEXT_DOMAIN,
			    "cannot get non-numeric property"));
			return (zfs_error(zhp->zfs_hdl, EZFS_BADPROP,
			    dgettext(TEXT_DOMAIN, "internal error")));
		}
	}

	return (0);
}

/*
 * Calculate the source type, given the raw source string.
 */
static void
get_source(zfs_handle_t *zhp, zprop_source_t *srctype, char *source,
    char *statbuf, size_t statlen)
{
	if (statbuf == NULL || *srctype == ZPROP_SRC_TEMPORARY)
		return;

	if (source == NULL) {
		*srctype = ZPROP_SRC_NONE;
	} else if (source[0] == '\0') {
		*srctype = ZPROP_SRC_DEFAULT;
	} else {
		if (strcmp(source, zhp->zfs_name) == 0) {
			*srctype = ZPROP_SRC_LOCAL;
		} else {
			(void) strlcpy(statbuf, source, statlen);
			*srctype = ZPROP_SRC_INHERITED;
		}
	}

}

/*
 * Retrieve a property from the given object.  If 'literal' is specified, then
 * numbers are left as exact values.  Otherwise, numbers are converted to a
 * human-readable form.
 *
 * Returns 0 on success, or -1 on error.
 */
int
zfs_prop_get(zfs_handle_t *zhp, zfs_prop_t prop, char *propbuf, size_t proplen,
    zprop_source_t *src, char *statbuf, size_t statlen, boolean_t literal)
{
	char *source = NULL;
	uint64_t val;
	char *str;
	const char *strval;

	/*
	 * Check to see if this property applies to our object
	 */
	if (!zfs_prop_valid_for_type(prop, zhp->zfs_type))
		return (-1);

	if (src)
		*src = ZPROP_SRC_NONE;

	switch (prop) {
	case ZFS_PROP_CREATION:
		/*
		 * 'creation' is a time_t stored in the statistics.  We convert
		 * this into a string unless 'literal' is specified.
		 */
		{
			val = getprop_uint64(zhp, prop, &source);
			time_t local_time = (time_t)val;
			struct tm t;

			if (literal ||
			    localtime_r(&local_time, &t) == NULL ||
			    strftime(propbuf, proplen, "%a %b %e %k:%M %Y",
			    &t) == 0)
				(void) snprintf(propbuf, proplen, "%llu", (u_longlong_t) val);
		}
		break;

	case ZFS_PROP_MOUNTPOINT:
		/*
		 * Getting the precise mountpoint can be tricky.
		 *
		 *  - for 'none' or 'legacy', return those values.
		 *  - for inherited mountpoints, we want to take everything
		 *    after our ancestor and append it to the inherited value.
		 *
		 * If the pool has an alternate root, we want to prepend that
		 * root to any values we return.
		 */

		str = getprop_string(zhp, prop, &source);

		if (str[0] == '/') {
			char buf[MAXPATHLEN];
			char *root = buf;
			const char *relpath = zhp->zfs_name + strlen(source);

			if (relpath[0] == '/')
				relpath++;

			if ((zpool_get_prop(zhp->zpool_hdl,
			    ZPOOL_PROP_ALTROOT, buf, MAXPATHLEN, NULL)) ||
			    (strcmp(root, "-") == 0))
				root[0] = '\0';
			/*
			 * Special case an alternate root of '/'. This will
			 * avoid having multiple leading slashes in the
			 * mountpoint path.
			 */
			if (strcmp(root, "/") == 0)
				root++;

			/*
			 * If the mountpoint is '/' then skip over this
			 * if we are obtaining either an alternate root or
			 * an inherited mountpoint.
			 */
			if (str[1] == '\0' && (root[0] != '\0' ||
			    relpath[0] != '\0'))
				str++;

			if (relpath[0] == '\0')
				(void) snprintf(propbuf, proplen, "%s%s",
				    root, str);
			else
				(void) snprintf(propbuf, proplen, "%s%s%s%s",
				    root, str, relpath[0] == '@' ? "" : "/",
				    relpath);
		} else {
			/* 'legacy' or 'none' */
			(void) strlcpy(propbuf, str, proplen);
		}

		break;

	case ZFS_PROP_ORIGIN:
		(void) strlcpy(propbuf, getprop_string(zhp, prop, &source),
		    proplen);
		/*
		 * If there is no parent at all, return failure to indicate that
		 * it doesn't apply to this dataset.
		 */
		if (propbuf[0] == '\0')
			return (-1);
		break;

	case ZFS_PROP_QUOTA:
	case ZFS_PROP_REFQUOTA:
	case ZFS_PROP_RESERVATION:
	case ZFS_PROP_REFRESERVATION:

		if (get_numeric_property(zhp, prop, src, &source, &val) != 0)
			return (-1);

		/*
		 * If quota or reservation is 0, we translate this into 'none'
		 * (unless literal is set), and indicate that it's the default
		 * value.  Otherwise, we print the number nicely and indicate
		 * that its set locally.
		 */
		if (val == 0) {
			if (literal)
				(void) strlcpy(propbuf, "0", proplen);
			else
				(void) strlcpy(propbuf, "none", proplen);
		} else {
			if (literal)
				(void) snprintf(propbuf, proplen, "%llu",
				    (u_longlong_t)val);
			else
				zfs_nicenum(val, propbuf, proplen);
		}
		break;

	case ZFS_PROP_COMPRESSRATIO:
		if (get_numeric_property(zhp, prop, src, &source, &val) != 0)
			return (-1);
		(void) snprintf(propbuf, proplen, "%lld.%02lldx", (longlong_t)
		    val / 100, (longlong_t)val % 100);
		break;

	case ZFS_PROP_TYPE:
		switch (zhp->zfs_type) {
		case ZFS_TYPE_FILESYSTEM:
			str = "filesystem";
			break;
		case ZFS_TYPE_VOLUME:
			str = "volume";
			break;
		case ZFS_TYPE_SNAPSHOT:
			str = "snapshot";
			break;
		default:
			abort();
		}
		(void) snprintf(propbuf, proplen, "%s", str);
		break;

	case ZFS_PROP_MOUNTED:
		/*
		 * The 'mounted' property is a pseudo-property that described
		 * whether the filesystem is currently mounted.  Even though
		 * it's a boolean value, the typical values of "on" and "off"
		 * don't make sense, so we translate to "yes" and "no".
		 */
		if (get_numeric_property(zhp, ZFS_PROP_MOUNTED,
		    src, &source, &val) != 0)
			return (-1);
		if (val)
			(void) strlcpy(propbuf, "yes", proplen);
		else
			(void) strlcpy(propbuf, "no", proplen);
		break;

	case ZFS_PROP_NAME:
		/*
		 * The 'name' property is a pseudo-property derived from the
		 * dataset name.  It is presented as a real property to simplify
		 * consumers.
		 */
		(void) strlcpy(propbuf, zhp->zfs_name, proplen);
		break;

	default:
		switch (zfs_prop_get_type(prop)) {
		case PROP_TYPE_NUMBER:
			if (get_numeric_property(zhp, prop, src,
			    &source, &val) != 0)
				return (-1);
			if (literal)
				(void) snprintf(propbuf, proplen, "%llu",
				    (u_longlong_t)val);
			else
				zfs_nicenum(val, propbuf, proplen);
			break;

		case PROP_TYPE_STRING:
			(void) strlcpy(propbuf,
			    getprop_string(zhp, prop, &source), proplen);
			break;

		case PROP_TYPE_INDEX:
			if (get_numeric_property(zhp, prop, src,
			    &source, &val) != 0)
				return (-1);
			if (zfs_prop_index_to_string(prop, val, &strval) != 0)
				return (-1);
			(void) strlcpy(propbuf, strval, proplen);
			break;

		default:
			abort();
		}
	}

	get_source(zhp, src, source, statbuf, statlen);

	return (0);
}

/*
 * Utility function to get the given numeric property.  Does no validation that
 * the given property is the appropriate type; should only be used with
 * hard-coded property types.
 */
uint64_t
zfs_prop_get_int(zfs_handle_t *zhp, zfs_prop_t prop)
{
	char *source;
	uint64_t val;

	(void) get_numeric_property(zhp, prop, NULL, &source, &val);

	return (val);
}

int
zfs_prop_set_int(zfs_handle_t *zhp, zfs_prop_t prop, uint64_t val)
{
	char buf[64];

	(void) snprintf(buf, sizeof (buf), "%llu", (longlong_t)val);
	return (zfs_prop_set(zhp, zfs_prop_to_name(prop), buf));
}

/*
 * Similar to zfs_prop_get(), but returns the value as an integer.
 */
int
zfs_prop_get_numeric(zfs_handle_t *zhp, zfs_prop_t prop, uint64_t *value,
    zprop_source_t *src, char *statbuf, size_t statlen)
{
	char *source;

	/*
	 * Check to see if this property applies to our object
	 */
	if (!zfs_prop_valid_for_type(prop, zhp->zfs_type)) {
		return (zfs_error_fmt(zhp->zfs_hdl, EZFS_PROPTYPE,
		    dgettext(TEXT_DOMAIN, "cannot get property '%s'"),
		    zfs_prop_to_name(prop)));
	}

	if (src)
		*src = ZPROP_SRC_NONE;

	if (get_numeric_property(zhp, prop, src, &source, value) != 0)
		return (-1);

	get_source(zhp, src, source, statbuf, statlen);

	return (0);
}

static int
idmap_id_to_numeric_domain_rid(uid_t id, boolean_t isuser,
    char **domainp, idmap_rid_t *ridp)
{
	idmap_handle_t *idmap_hdl = NULL;
	idmap_get_handle_t *get_hdl = NULL;
	idmap_stat status;
	int err = EINVAL;

	if (idmap_init(&idmap_hdl) != IDMAP_SUCCESS)
		goto out;
	if (idmap_get_create(idmap_hdl, &get_hdl) != IDMAP_SUCCESS)
		goto out;

	if (isuser) {
		err = idmap_get_sidbyuid(get_hdl, id,
		    IDMAP_REQ_FLG_USE_CACHE, domainp, ridp, &status);
	} else {
		err = idmap_get_sidbygid(get_hdl, id,
		    IDMAP_REQ_FLG_USE_CACHE, domainp, ridp, &status);
	}
	if (err == IDMAP_SUCCESS &&
	    idmap_get_mappings(get_hdl) == IDMAP_SUCCESS &&
	    status == IDMAP_SUCCESS)
		err = 0;
	else
		err = EINVAL;
out:
	if (get_hdl)
		idmap_get_destroy(get_hdl);
	if (idmap_hdl)
		(void) idmap_fini(idmap_hdl);
	return (err);
}

/*
 * convert the propname into parameters needed by kernel
 * Eg: userquota@ahrens -> ZFS_PROP_USERQUOTA, "", 126829
 * Eg: userused@matt@domain -> ZFS_PROP_USERUSED, "S-1-123-456", 789
 */
static int
userquota_propname_decode(const char *propname, boolean_t zoned,
    zfs_userquota_prop_t *typep, char *domain, int domainlen, uint64_t *ridp)
{
	zfs_userquota_prop_t type;
	char *cp, *end;
	boolean_t isuser;

	domain[0] = '\0';

	/* Figure out the property type ({user|group}{quota|space}) */
	for (type = 0; type < ZFS_NUM_USERQUOTA_PROPS; type++) {
		if (strncmp(propname, zfs_userquota_prop_prefixes[type],
		    strlen(zfs_userquota_prop_prefixes[type])) == 0)
			break;
	}
	if (type == ZFS_NUM_USERQUOTA_PROPS)
		return (EINVAL);
	*typep = type;

	isuser = (type == ZFS_PROP_USERQUOTA ||
	    type == ZFS_PROP_USERUSED);

	cp = strchr(propname, '@') + 1;

	if (strchr(cp, '@')) {
		/*
		 * It's a SID name (eg "user@domain") that needs to be
		 * turned into S-1-domainID-RID.  There should be a
		 * better way to do this, but for now just translate it
		 * to the (possibly ephemeral) uid and then back to the
		 * SID.  This is like getsidname(noresolve=TRUE).
		 */
		uid_t id;
		idmap_rid_t rid;
		char *mapdomain;

		if (zoned && getzoneid() == GLOBAL_ZONEID)
			return (ENOENT);
		if (sid_to_id(cp, isuser, &id) != 0)
			return (ENOENT);
		if (idmap_id_to_numeric_domain_rid(id, isuser,
		    &mapdomain, &rid) != 0)
			return (ENOENT);
		(void) strlcpy(domain, mapdomain, domainlen);
		*ridp = rid;
	} else if (strncmp(cp, "S-1-", 4) == 0) {
		/* It's a numeric SID (eg "S-1-234-567-89") */
		(void) strcpy(domain, cp);
		cp = strrchr(domain, '-');
		*cp = '\0';
		cp++;

		errno = 0;
		*ridp = strtoull(cp, &end, 10);
		if (errno != 0 || *end != '\0')
			return (EINVAL);
	} else if (!isdigit(*cp)) {
		/*
		 * It's a user/group name (eg "user") that needs to be
		 * turned into a uid/gid
		 */
		if (zoned && getzoneid() == GLOBAL_ZONEID)
			return (ENOENT);
		if (isuser) {
			struct passwd *pw;
			pw = getpwnam(cp);
			if (pw == NULL)
				return (ENOENT);
			*ridp = pw->pw_uid;
		} else {
			struct group *gr;
			gr = getgrnam(cp);
			if (gr == NULL)
				return (ENOENT);
			*ridp = gr->gr_gid;
		}
	} else {
		/* It's a user/group ID (eg "12345"). */
		uid_t id = strtoul(cp, &end, 10);
		idmap_rid_t rid;
		char *mapdomain;

		if (*end != '\0')
			return (EINVAL);
		if (id > MAXUID) {
			/* It's an ephemeral ID. */
			if (idmap_id_to_numeric_domain_rid(id, isuser,
			    &mapdomain, &rid) != 0)
				return (ENOENT);
			(void) strcpy(domain, mapdomain);
			*ridp = rid;
		} else {
			*ridp = id;
		}
	}

	return (0);
}

static int
zfs_prop_get_userquota_common(zfs_handle_t *zhp, const char *propname,
    uint64_t *propvalue, zfs_userquota_prop_t *typep)
{
	int err;
	zfs_cmd_t zc = { "\0", "\0", "\0", 0 };

	(void) strncpy(zc.zc_name, zhp->zfs_name, sizeof (zc.zc_name));

	err = userquota_propname_decode(propname,
	    zfs_prop_get_int(zhp, ZFS_PROP_ZONED),
	    typep, zc.zc_value, sizeof (zc.zc_value), &zc.zc_guid);
	zc.zc_objset_type = *typep;
	if (err)
		return (err);

	err = ioctl(zhp->zfs_hdl->libzfs_fd, ZFS_IOC_USERSPACE_ONE, &zc);
	if (err)
		return (err);

	*propvalue = zc.zc_cookie;
	return (0);
}

int
zfs_prop_get_userquota_int(zfs_handle_t *zhp, const char *propname,
    uint64_t *propvalue)
{
	zfs_userquota_prop_t type;

	return (zfs_prop_get_userquota_common(zhp, propname, propvalue,
	    &type));
}

int
zfs_prop_get_userquota(zfs_handle_t *zhp, const char *propname,
    char *propbuf, int proplen, boolean_t literal)
{
	int err;
	uint64_t propvalue;
	zfs_userquota_prop_t type;

	err = zfs_prop_get_userquota_common(zhp, propname, &propvalue,
	    &type);

	if (err)
		return (err);

	if (literal) {
		(void) snprintf(propbuf, proplen, "%llu",
			       (u_longlong_t)propvalue);
	} else if (propvalue == 0 &&
	    (type == ZFS_PROP_USERQUOTA || type == ZFS_PROP_GROUPQUOTA)) {
		(void) strlcpy(propbuf, "none", proplen);
	} else {
		zfs_nicenum(propvalue, propbuf, proplen);
	}
	return (0);
}

/*
 * Returns the name of the given zfs handle.
 */
const char *
zfs_get_name(const zfs_handle_t *zhp)
{
	return (zhp->zfs_name);
}

/*
 * Returns the type of the given zfs handle.
 */
zfs_type_t
zfs_get_type(const zfs_handle_t *zhp)
{
	return (zhp->zfs_type);
}

static int
zfs_do_list_ioctl(zfs_handle_t *zhp, int arg, zfs_cmd_t *zc)
{
	int rc;
	uint64_t	orig_cookie;

	orig_cookie = zc->zc_cookie;
top:
	(void) strlcpy(zc->zc_name, zhp->zfs_name, sizeof (zc->zc_name));
	rc = ioctl(zhp->zfs_hdl->libzfs_fd, arg, zc);

	if (rc == -1) {
		switch (errno) {
		case ENOMEM:
			/* expand nvlist memory and try again */
			if (zcmd_expand_dst_nvlist(zhp->zfs_hdl, zc) != 0) {
				zcmd_free_nvlists(zc);
				return (-1);
			}
			zc->zc_cookie = orig_cookie;
			goto top;
		/*
		 * An errno value of ESRCH indicates normal completion.
		 * If ENOENT is returned, then the underlying dataset
		 * has been removed since we obtained the handle.
		 */
		case ESRCH:
		case ENOENT:
			rc = 1;
			break;
		default:
			rc = zfs_standard_error(zhp->zfs_hdl, errno,
			    dgettext(TEXT_DOMAIN,
			    "cannot iterate filesystems"));
			break;
		}
	}
	return (rc);
}

/*
 * Iterate over all child filesystems
 */
int
zfs_iter_filesystems(zfs_handle_t *zhp, zfs_iter_f func, void *data)
{
	zfs_cmd_t zc = { "\0", "\0", "\0", 0 };
	zfs_handle_t *nzhp;
	int ret;

	if (zhp->zfs_type != ZFS_TYPE_FILESYSTEM)
		return (0);

	if (zcmd_alloc_dst_nvlist(zhp->zfs_hdl, &zc, 0) != 0)
		return (-1);

	while ((ret = zfs_do_list_ioctl(zhp, ZFS_IOC_DATASET_LIST_NEXT,
	    &zc)) == 0) {
		/*
		 * Silently ignore errors, as the only plausible explanation is
		 * that the pool has since been removed.
		 */
		if ((nzhp = make_dataset_handle_zc(zhp->zfs_hdl,
		    &zc)) == NULL) {
			continue;
		}

		if ((ret = func(nzhp, data)) != 0) {
			zcmd_free_nvlists(&zc);
			return (ret);
		}
	}
	zcmd_free_nvlists(&zc);
	return ((ret < 0) ? ret : 0);
}

/*
 * Iterate over all snapshots
 */
int
zfs_iter_snapshots(zfs_handle_t *zhp, zfs_iter_f func, void *data)
{
	zfs_cmd_t zc = { "\0", "\0", "\0", 0 };
	zfs_handle_t *nzhp;
	int ret;

	if (zhp->zfs_type == ZFS_TYPE_SNAPSHOT)
		return (0);

	if (zcmd_alloc_dst_nvlist(zhp->zfs_hdl, &zc, 0) != 0)
		return (-1);
	while ((ret = zfs_do_list_ioctl(zhp, ZFS_IOC_SNAPSHOT_LIST_NEXT,
	    &zc)) == 0) {

		if ((nzhp = make_dataset_handle_zc(zhp->zfs_hdl,
		    &zc)) == NULL) {
			continue;
		}

		if ((ret = func(nzhp, data)) != 0) {
			zcmd_free_nvlists(&zc);
			return (ret);
		}
	}
	zcmd_free_nvlists(&zc);
	return ((ret < 0) ? ret : 0);
}

/*
 * Iterate over all children, snapshots and filesystems
 */
int
zfs_iter_children(zfs_handle_t *zhp, zfs_iter_f func, void *data)
{
	int ret;

	if ((ret = zfs_iter_filesystems(zhp, func, data)) != 0)
		return (ret);

	return (zfs_iter_snapshots(zhp, func, data));
}

/*
 * Given a complete name, return just the portion that refers to the parent.
 * Can return NULL if this is a pool.
 */
static int
parent_name(const char *path, char *buf, size_t buflen)
{
	char *loc;

	if ((loc = strrchr(path, '/')) == NULL)
		return (-1);

	(void) strncpy(buf, path, MIN(buflen, loc - path));
	buf[loc - path] = '\0';

	return (0);
}

/*
 * If accept_ancestor is false, then check to make sure that the given path has
 * a parent, and that it exists.  If accept_ancestor is true, then find the
 * closest existing ancestor for the given path.  In prefixlen return the
 * length of already existing prefix of the given path.  We also fetch the
 * 'zoned' property, which is used to validate property settings when creating
 * new datasets.
 */
static int
check_parents(libzfs_handle_t *hdl, const char *path, uint64_t *zoned,
    boolean_t accept_ancestor, int *prefixlen)
{
	zfs_cmd_t zc = { "\0", "\0", "\0", 0 };
	char parent[ZFS_MAXNAMELEN];
	char *slash;
	zfs_handle_t *zhp;
	char errbuf[1024];

	(void) snprintf(errbuf, sizeof (errbuf),
	    dgettext(TEXT_DOMAIN, "cannot create '%s'"), path);

	/* get parent, and check to see if this is just a pool */
	if (parent_name(path, parent, sizeof (parent)) != 0) {
		zfs_error_aux(hdl, dgettext(TEXT_DOMAIN,
		    "missing dataset name"));
		return (zfs_error(hdl, EZFS_INVALIDNAME, errbuf));
	}

	/* check to see if the pool exists */
	if ((slash = strchr(parent, '/')) == NULL)
		slash = parent + strlen(parent);
	(void) strncpy(zc.zc_name, parent, slash - parent);
	zc.zc_name[slash - parent] = '\0';
	if (ioctl(hdl->libzfs_fd, ZFS_IOC_OBJSET_STATS, &zc) != 0 &&
	    errno == ENOENT) {
		zfs_error_aux(hdl, dgettext(TEXT_DOMAIN,
		    "no such pool '%s'"), zc.zc_name);
		return (zfs_error(hdl, EZFS_NOENT, errbuf));
	}

	/* check to see if the parent dataset exists */
	while ((zhp = make_dataset_handle(hdl, parent)) == NULL) {
		if (errno == ENOENT && accept_ancestor) {
			/*
			 * Go deeper to find an ancestor, give up on top level.
			 */
			if (parent_name(parent, parent, sizeof (parent)) != 0) {
				zfs_error_aux(hdl, dgettext(TEXT_DOMAIN,
				    "no such pool '%s'"), zc.zc_name);
				return (zfs_error(hdl, EZFS_NOENT, errbuf));
			}
		} else if (errno == ENOENT) {
			zfs_error_aux(hdl, dgettext(TEXT_DOMAIN,
			    "parent does not exist"));
			return (zfs_error(hdl, EZFS_NOENT, errbuf));
		} else
			return (zfs_standard_error(hdl, errno, errbuf));
	}

	*zoned = zfs_prop_get_int(zhp, ZFS_PROP_ZONED);
	/* we are in a non-global zone, but parent is in the global zone */
	if (getzoneid() != GLOBAL_ZONEID && !(*zoned)) {
		(void) zfs_standard_error(hdl, EPERM, errbuf);
		zfs_close(zhp);
		return (-1);
	}

	/* make sure parent is a filesystem */
	if (zfs_get_type(zhp) != ZFS_TYPE_FILESYSTEM) {
		zfs_error_aux(hdl, dgettext(TEXT_DOMAIN,
		    "parent is not a filesystem"));
		(void) zfs_error(hdl, EZFS_BADTYPE, errbuf);
		zfs_close(zhp);
		return (-1);
	}

	zfs_close(zhp);
	if (prefixlen != NULL)
		*prefixlen = strlen(parent);
	return (0);
}

/*
 * Finds whether the dataset of the given type(s) exists.
 */
boolean_t
zfs_dataset_exists(libzfs_handle_t *hdl, const char *path, zfs_type_t types)
{
	zfs_handle_t *zhp;

	if (!zfs_validate_name(hdl, path, types, B_FALSE))
		return (B_FALSE);

	/*
	 * Try to get stats for the dataset, which will tell us if it exists.
	 */
	if ((zhp = make_dataset_handle(hdl, path)) != NULL) {
		int ds_type = zhp->zfs_type;

		zfs_close(zhp);
		if (types & ds_type)
			return (B_TRUE);
	}
	return (B_FALSE);
}

/*
 * Given a path to 'target', create all the ancestors between
 * the prefixlen portion of the path, and the target itself.
 * Fail if the initial prefixlen-ancestor does not already exist.
 */
int
create_parents(libzfs_handle_t *hdl, char *target, int prefixlen)
{
	zfs_handle_t *h;
	char *cp;
	const char *opname;

	/* make sure prefix exists */
	cp = target + prefixlen;
	if (*cp != '/') {
		assert(strchr(cp, '/') == NULL);
		h = zfs_open(hdl, target, ZFS_TYPE_FILESYSTEM);
	} else {
		*cp = '\0';
		h = zfs_open(hdl, target, ZFS_TYPE_FILESYSTEM);
		*cp = '/';
	}
	if (h == NULL)
		return (-1);
	zfs_close(h);

	/*
	 * Attempt to create, mount, and share any ancestor filesystems,
	 * up to the prefixlen-long one.
	 */
	for (cp = target + prefixlen + 1;
	    (cp = strchr(cp, '/')); *cp = '/', cp++) {
		char *logstr;

		*cp = '\0';

		h = make_dataset_handle(hdl, target);
		if (h) {
			/* it already exists, nothing to do here */
			zfs_close(h);
			continue;
		}

		logstr = hdl->libzfs_log_str;
		hdl->libzfs_log_str = NULL;
		if (zfs_create(hdl, target, ZFS_TYPE_FILESYSTEM,
		    NULL) != 0) {
			hdl->libzfs_log_str = logstr;
			opname = dgettext(TEXT_DOMAIN, "create");
			goto ancestorerr;
		}

		hdl->libzfs_log_str = logstr;
		h = zfs_open(hdl, target, ZFS_TYPE_FILESYSTEM);
		if (h == NULL) {
			opname = dgettext(TEXT_DOMAIN, "open");
			goto ancestorerr;
		}

		if (zfs_mount(h, NULL, 0) != 0) {
			opname = dgettext(TEXT_DOMAIN, "mount");
			goto ancestorerr;
		}

		if (zfs_share(h) != 0) {
			opname = dgettext(TEXT_DOMAIN, "share");
			goto ancestorerr;
		}

		zfs_close(h);
	}

	return (0);

ancestorerr:
	zfs_error_aux(hdl, dgettext(TEXT_DOMAIN,
	    "failed to %s ancestor '%s'"), opname, target);
	return (-1);
}

/*
 * Creates non-existing ancestors of the given path.
 */
int
zfs_create_ancestors(libzfs_handle_t *hdl, const char *path)
{
	int prefix;
	uint64_t zoned;
	char *path_copy;
	int rc;

	if (check_parents(hdl, path, &zoned, B_TRUE, &prefix) != 0)
		return (-1);

	if ((path_copy = strdup(path)) != NULL) {
		rc = create_parents(hdl, path_copy, prefix);
		free(path_copy);
	}
	if (path_copy == NULL || rc != 0)
		return (-1);

	return (0);
}

/*
 * Create a new filesystem or volume.
 */
int
zfs_create(libzfs_handle_t *hdl, const char *path, zfs_type_t type,
    nvlist_t *props)
{
	zfs_cmd_t zc = { "\0", "\0", "\0", 0 };
	int ret;
	uint64_t size = 0;
	uint64_t blocksize = zfs_prop_default_numeric(ZFS_PROP_VOLBLOCKSIZE);
	char errbuf[1024];
	uint64_t zoned;

	(void) snprintf(errbuf, sizeof (errbuf), dgettext(TEXT_DOMAIN,
	    "cannot create '%s'"), path);

	/* validate the path, taking care to note the extended error message */
	if (!zfs_validate_name(hdl, path, type, B_TRUE))
		return (zfs_error(hdl, EZFS_INVALIDNAME, errbuf));

	/* validate parents exist */
	if (check_parents(hdl, path, &zoned, B_FALSE, NULL) != 0)
		return (-1);

	/*
	 * The failure modes when creating a dataset of a different type over
	 * one that already exists is a little strange.  In particular, if you
	 * try to create a dataset on top of an existing dataset, the ioctl()
	 * will return ENOENT, not EEXIST.  To prevent this from happening, we
	 * first try to see if the dataset exists.
	 */
	(void) strlcpy(zc.zc_name, path, sizeof (zc.zc_name));
	if (zfs_dataset_exists(hdl, zc.zc_name, ZFS_TYPE_DATASET)) {
		zfs_error_aux(hdl, dgettext(TEXT_DOMAIN,
		    "dataset already exists"));
		return (zfs_error(hdl, EZFS_EXISTS, errbuf));
	}

	if (type == ZFS_TYPE_VOLUME)
		zc.zc_objset_type = DMU_OST_ZVOL;
	else
		zc.zc_objset_type = DMU_OST_ZFS;

	if (props && (props = zfs_valid_proplist(hdl, type, props,
	    zoned, NULL, errbuf)) == 0)
		return (-1);

	if (type == ZFS_TYPE_VOLUME) {
		/*
		 * If we are creating a volume, the size and block size must
		 * satisfy a few restraints.  First, the blocksize must be a
		 * valid block size between SPA_{MIN,MAX}BLOCKSIZE.  Second, the
		 * volsize must be a multiple of the block size, and cannot be
		 * zero.
		 */
		if (props == NULL || nvlist_lookup_uint64(props,
		    zfs_prop_to_name(ZFS_PROP_VOLSIZE), &size) != 0) {
			nvlist_free(props);
			zfs_error_aux(hdl, dgettext(TEXT_DOMAIN,
			    "missing volume size"));
			return (zfs_error(hdl, EZFS_BADPROP, errbuf));
		}

		if ((ret = nvlist_lookup_uint64(props,
		    zfs_prop_to_name(ZFS_PROP_VOLBLOCKSIZE),
		    &blocksize)) != 0) {
			if (ret == ENOENT) {
				blocksize = zfs_prop_default_numeric(
				    ZFS_PROP_VOLBLOCKSIZE);
			} else {
				nvlist_free(props);
				zfs_error_aux(hdl, dgettext(TEXT_DOMAIN,
				    "missing volume block size"));
				return (zfs_error(hdl, EZFS_BADPROP, errbuf));
			}
		}

		if (size == 0) {
			nvlist_free(props);
			zfs_error_aux(hdl, dgettext(TEXT_DOMAIN,
			    "volume size cannot be zero"));
			return (zfs_error(hdl, EZFS_BADPROP, errbuf));
		}

		if (size % blocksize != 0) {
			nvlist_free(props);
			zfs_error_aux(hdl, dgettext(TEXT_DOMAIN,
			    "volume size must be a multiple of volume block "
			    "size"));
			return (zfs_error(hdl, EZFS_BADPROP, errbuf));
		}
	}

	if (props && zcmd_write_src_nvlist(hdl, &zc, props) != 0)
		return (-1);
	nvlist_free(props);

	/* create the dataset */
	ret = zfs_ioctl(hdl, ZFS_IOC_CREATE, &zc);

	if (ret == 0 && type == ZFS_TYPE_VOLUME) {
		ret = zvol_create_link(hdl, path);
		if (ret) {
			(void) zfs_standard_error(hdl, errno,
			    dgettext(TEXT_DOMAIN,
			    "Volume successfully created, but device links "
			    "were not created"));
			zcmd_free_nvlists(&zc);
			return (-1);
		}
	}

	zcmd_free_nvlists(&zc);

	/* check for failure */
	if (ret != 0) {
		char parent[ZFS_MAXNAMELEN];
		(void) parent_name(path, parent, sizeof (parent));

		switch (errno) {
		case ENOENT:
			zfs_error_aux(hdl, dgettext(TEXT_DOMAIN,
			    "no such parent '%s'"), parent);
			return (zfs_error(hdl, EZFS_NOENT, errbuf));

		case EINVAL:
			zfs_error_aux(hdl, dgettext(TEXT_DOMAIN,
			    "parent '%s' is not a filesystem"), parent);
			return (zfs_error(hdl, EZFS_BADTYPE, errbuf));

		case EDOM:
			zfs_error_aux(hdl, dgettext(TEXT_DOMAIN,
			    "volume block size must be power of 2 from "
			    "%u to %uk"),
			    (uint_t)SPA_MINBLOCKSIZE,
			    (uint_t)SPA_MAXBLOCKSIZE >> 10);

			return (zfs_error(hdl, EZFS_BADPROP, errbuf));

		case ENOTSUP:
			zfs_error_aux(hdl, dgettext(TEXT_DOMAIN,
			    "pool must be upgraded to set this "
			    "property or value"));
			return (zfs_error(hdl, EZFS_BADVERSION, errbuf));
#ifdef _ILP32
		case EOVERFLOW:
			/*
			 * This platform can't address a volume this big.
			 */
			if (type == ZFS_TYPE_VOLUME)
				return (zfs_error(hdl, EZFS_VOLTOOBIG,
				    errbuf));
#endif
			/* FALLTHROUGH */
		default:
			return (zfs_standard_error(hdl, errno, errbuf));
		}
	}

	return (0);
}

/*
 * Destroys the given dataset.  The caller must make sure that the filesystem
 * isn't mounted, and that there are no active dependents.
 */
int
zfs_destroy(zfs_handle_t *zhp)
{
	zfs_cmd_t zc = { "\0", "\0", "\0", 0 };

	(void) strlcpy(zc.zc_name, zhp->zfs_name, sizeof (zc.zc_name));

	if (ZFS_IS_VOLUME(zhp)) {
		/*
		 * If user doesn't have permissions to unshare volume, then
		 * abort the request.  This would only happen for a
		 * non-privileged user.
		 */
		if (zfs_unshare_iscsi(zhp) != 0) {
			return (-1);
		}

		if (zvol_remove_link(zhp->zfs_hdl, zhp->zfs_name) != 0)
			return (-1);

		zc.zc_objset_type = DMU_OST_ZVOL;
	} else {
		zc.zc_objset_type = DMU_OST_ZFS;
	}

	if (zfs_ioctl(zhp->zfs_hdl, ZFS_IOC_DESTROY, &zc) != 0) {
		return (zfs_standard_error_fmt(zhp->zfs_hdl, errno,
		    dgettext(TEXT_DOMAIN, "cannot destroy '%s'"),
		    zhp->zfs_name));
	}

	remove_mountpoint(zhp);

	return (0);
}

struct destroydata {
	char *snapname;
	boolean_t gotone;
	boolean_t closezhp;
};

static int
zfs_remove_link_cb(zfs_handle_t *zhp, void *arg)
{
	struct destroydata *dd = arg;
	zfs_handle_t *szhp;
	char name[ZFS_MAXNAMELEN];
	boolean_t closezhp = dd->closezhp;
	int rv;

	(void) strlcpy(name, zhp->zfs_name, sizeof (name));
	(void) strlcat(name, "@", sizeof (name));
	(void) strlcat(name, dd->snapname, sizeof (name));

	szhp = make_dataset_handle(zhp->zfs_hdl, name);
	if (szhp) {
		dd->gotone = B_TRUE;
		zfs_close(szhp);
	}

	if (zhp->zfs_type == ZFS_TYPE_VOLUME) {
		(void) zvol_remove_link(zhp->zfs_hdl, name);
		/*
		 * NB: this is simply a best-effort.  We don't want to
		 * return an error, because then we wouldn't visit all
		 * the volumes.
		 */
	}

	dd->closezhp = B_TRUE;
	rv = zfs_iter_filesystems(zhp, zfs_remove_link_cb, arg);
	if (closezhp)
		zfs_close(zhp);
	return (rv);
}

/*
 * Destroys all snapshots with the given name in zhp & descendants.
 */
int
zfs_destroy_snaps(zfs_handle_t *zhp, char *snapname)
{
	zfs_cmd_t zc = { "\0", "\0", "\0", 0 };
	int ret;
	struct destroydata dd = { 0 };

	dd.snapname = snapname;
	(void) zfs_remove_link_cb(zhp, &dd);

	if (!dd.gotone) {
		return (zfs_standard_error_fmt(zhp->zfs_hdl, ENOENT,
		    dgettext(TEXT_DOMAIN, "cannot destroy '%s@%s'"),
		    zhp->zfs_name, snapname));
	}

	(void) strlcpy(zc.zc_name, zhp->zfs_name, sizeof (zc.zc_name));
	(void) strlcpy(zc.zc_value, snapname, sizeof (zc.zc_value));

	ret = zfs_ioctl(zhp->zfs_hdl, ZFS_IOC_DESTROY_SNAPS, &zc);
	if (ret != 0) {
		char errbuf[1024];

		(void) snprintf(errbuf, sizeof (errbuf), dgettext(TEXT_DOMAIN,
		    "cannot destroy '%s@%s'"), zc.zc_name, snapname);

		switch (errno) {
		case EEXIST:
			zfs_error_aux(zhp->zfs_hdl, dgettext(TEXT_DOMAIN,
			    "snapshot is cloned"));
			return (zfs_error(zhp->zfs_hdl, EZFS_EXISTS, errbuf));

		default:
			return (zfs_standard_error(zhp->zfs_hdl, errno,
			    errbuf));
		}
	}

	return (0);
}

/*
 * Clones the given dataset.  The target must be of the same type as the source.
 */
int
zfs_clone(zfs_handle_t *zhp, const char *target, nvlist_t *props)
{
	zfs_cmd_t zc = { "\0", "\0", "\0", 0 };
	char parent[ZFS_MAXNAMELEN];
	int ret;
	char errbuf[1024];
	libzfs_handle_t *hdl = zhp->zfs_hdl;
	zfs_type_t type;
	uint64_t zoned;

	assert(zhp->zfs_type == ZFS_TYPE_SNAPSHOT);

	(void) snprintf(errbuf, sizeof (errbuf), dgettext(TEXT_DOMAIN,
	    "cannot create '%s'"), target);

	/* validate the target name */
	if (!zfs_validate_name(hdl, target, ZFS_TYPE_FILESYSTEM, B_TRUE))
		return (zfs_error(hdl, EZFS_INVALIDNAME, errbuf));

	/* validate parents exist */
	if (check_parents(hdl, target, &zoned, B_FALSE, NULL) != 0)
		return (-1);

	(void) parent_name(target, parent, sizeof (parent));

	/* do the clone */
	if (ZFS_IS_VOLUME(zhp)) {
		zc.zc_objset_type = DMU_OST_ZVOL;
		type = ZFS_TYPE_VOLUME;
	} else {
		zc.zc_objset_type = DMU_OST_ZFS;
		type = ZFS_TYPE_FILESYSTEM;
	}

	if (props) {
		if ((props = zfs_valid_proplist(hdl, type, props, zoned,
		    zhp, errbuf)) == NULL)
			return (-1);

		if (zcmd_write_src_nvlist(hdl, &zc, props) != 0) {
			nvlist_free(props);
			return (-1);
		}

		nvlist_free(props);
	}

	(void) strlcpy(zc.zc_name, target, sizeof (zc.zc_name));
	(void) strlcpy(zc.zc_value, zhp->zfs_name, sizeof (zc.zc_value));
	ret = zfs_ioctl(zhp->zfs_hdl, ZFS_IOC_CREATE, &zc);

	zcmd_free_nvlists(&zc);

	if (ret != 0) {
		switch (errno) {

		case ENOENT:
			/*
			 * The parent doesn't exist.  We should have caught this
			 * above, but there may a race condition that has since
			 * destroyed the parent.
			 *
			 * At this point, we don't know whether it's the source
			 * that doesn't exist anymore, or whether the target
			 * dataset doesn't exist.
			 */
			zfs_error_aux(zhp->zfs_hdl, dgettext(TEXT_DOMAIN,
			    "no such parent '%s'"), parent);
			return (zfs_error(zhp->zfs_hdl, EZFS_NOENT, errbuf));

		case EXDEV:
			zfs_error_aux(zhp->zfs_hdl, dgettext(TEXT_DOMAIN,
			    "source and target pools differ"));
			return (zfs_error(zhp->zfs_hdl, EZFS_CROSSTARGET,
			    errbuf));

		default:
			return (zfs_standard_error(zhp->zfs_hdl, errno,
			    errbuf));
		}
	} else if (ZFS_IS_VOLUME(zhp)) {
		ret = zvol_create_link(zhp->zfs_hdl, target);
	}

	return (ret);
}

typedef struct promote_data {
	char cb_mountpoint[MAXPATHLEN];
	const char *cb_target;
	const char *cb_errbuf;
	uint64_t cb_pivot_txg;
} promote_data_t;

static int
promote_snap_cb(zfs_handle_t *zhp, void *data)
{
	promote_data_t *pd = data;
	zfs_handle_t *szhp;
	char snapname[MAXPATHLEN];
	int rv = 0;

	/* We don't care about snapshots after the pivot point */
	if (zfs_prop_get_int(zhp, ZFS_PROP_CREATETXG) > pd->cb_pivot_txg) {
		zfs_close(zhp);
		return (0);
	}

	/* Remove the device link if it's a zvol. */
	if (ZFS_IS_VOLUME(zhp))
		(void) zvol_remove_link(zhp->zfs_hdl, zhp->zfs_name);

	/* Check for conflicting names */
	(void) strlcpy(snapname, pd->cb_target, sizeof (snapname));
	(void) strlcat(snapname, strchr(zhp->zfs_name, '@'), sizeof (snapname));
	szhp = make_dataset_handle(zhp->zfs_hdl, snapname);
	if (szhp != NULL) {
		zfs_close(szhp);
		zfs_error_aux(zhp->zfs_hdl, dgettext(TEXT_DOMAIN,
		    "snapshot name '%s' from origin \n"
		    "conflicts with '%s' from target"),
		    zhp->zfs_name, snapname);
		rv = zfs_error(zhp->zfs_hdl, EZFS_EXISTS, pd->cb_errbuf);
	}
	zfs_close(zhp);
	return (rv);
}

static int
promote_snap_done_cb(zfs_handle_t *zhp, void *data)
{
	promote_data_t *pd = data;

	/* We don't care about snapshots after the pivot point */
	if (zfs_prop_get_int(zhp, ZFS_PROP_CREATETXG) <= pd->cb_pivot_txg) {
		/* Create the device link if it's a zvol. */
		if (ZFS_IS_VOLUME(zhp))
			(void) zvol_create_link(zhp->zfs_hdl, zhp->zfs_name);
	}

	zfs_close(zhp);
	return (0);
}

/*
 * Promotes the given clone fs to be the clone parent.
 */
int
zfs_promote(zfs_handle_t *zhp)
{
	libzfs_handle_t *hdl = zhp->zfs_hdl;
	zfs_cmd_t zc = { "\0", "\0", "\0", 0 };
	char parent[MAXPATHLEN];
	char *cp;
	int ret;
	zfs_handle_t *pzhp;
	promote_data_t pd;
	char errbuf[1024];

	(void) snprintf(errbuf, sizeof (errbuf), dgettext(TEXT_DOMAIN,
	    "cannot promote '%s'"), zhp->zfs_name);

	if (zhp->zfs_type == ZFS_TYPE_SNAPSHOT) {
		zfs_error_aux(hdl, dgettext(TEXT_DOMAIN,
		    "snapshots can not be promoted"));
		return (zfs_error(hdl, EZFS_BADTYPE, errbuf));
	}

	(void) strlcpy(parent, zhp->zfs_dmustats.dds_origin, sizeof (parent));
	if (parent[0] == '\0') {
		zfs_error_aux(hdl, dgettext(TEXT_DOMAIN,
		    "not a cloned filesystem"));
		return (zfs_error(hdl, EZFS_BADTYPE, errbuf));
	}
	cp = strchr(parent, '@');
	*cp = '\0';

	/* Walk the snapshots we will be moving */
	pzhp = zfs_open(hdl, zhp->zfs_dmustats.dds_origin, ZFS_TYPE_SNAPSHOT);
	if (pzhp == NULL)
		return (-1);
	pd.cb_pivot_txg = zfs_prop_get_int(pzhp, ZFS_PROP_CREATETXG);
	zfs_close(pzhp);
	pd.cb_target = zhp->zfs_name;
	pd.cb_errbuf = errbuf;
	pzhp = zfs_open(hdl, parent, ZFS_TYPE_DATASET);
	if (pzhp == NULL)
		return (-1);
	(void) zfs_prop_get(pzhp, ZFS_PROP_MOUNTPOINT, pd.cb_mountpoint,
	    sizeof (pd.cb_mountpoint), NULL, NULL, 0, FALSE);
	ret = zfs_iter_snapshots(pzhp, promote_snap_cb, &pd);
	if (ret != 0) {
		zfs_close(pzhp);
		return (-1);
	}

	/* issue the ioctl */
	(void) strlcpy(zc.zc_value, zhp->zfs_dmustats.dds_origin,
	    sizeof (zc.zc_value));
	(void) strlcpy(zc.zc_name, zhp->zfs_name, sizeof (zc.zc_name));
	ret = zfs_ioctl(hdl, ZFS_IOC_PROMOTE, &zc);

	if (ret != 0) {
		int save_errno = errno;

		(void) zfs_iter_snapshots(pzhp, promote_snap_done_cb, &pd);
		zfs_close(pzhp);

		switch (save_errno) {
		case EEXIST:
			/*
			 * There is a conflicting snapshot name.  We
			 * should have caught this above, but they could
			 * have renamed something in the mean time.
			 */
			zfs_error_aux(hdl, dgettext(TEXT_DOMAIN,
			    "conflicting snapshot name from parent '%s'"),
			    parent);
			return (zfs_error(hdl, EZFS_EXISTS, errbuf));

		default:
			return (zfs_standard_error(hdl, save_errno, errbuf));
		}
	} else {
		(void) zfs_iter_snapshots(zhp, promote_snap_done_cb, &pd);
	}

	zfs_close(pzhp);
	return (ret);
}

struct createdata {
	const char *cd_snapname;
	int cd_ifexists;
};

static int
zfs_create_link_cb(zfs_handle_t *zhp, void *arg)
{
	struct createdata *cd = arg;
	int ret;

	if (zhp->zfs_type == ZFS_TYPE_VOLUME) {
		char name[MAXPATHLEN];

		(void) strlcpy(name, zhp->zfs_name, sizeof (name));
		(void) strlcat(name, "@", sizeof (name));
		(void) strlcat(name, cd->cd_snapname, sizeof (name));
		(void) zvol_create_link_common(zhp->zfs_hdl, name,
		    cd->cd_ifexists);
		/*
		 * NB: this is simply a best-effort.  We don't want to
		 * return an error, because then we wouldn't visit all
		 * the volumes.
		 */
	}

	ret = zfs_iter_filesystems(zhp, zfs_create_link_cb, cd);

	zfs_close(zhp);

	return (ret);
}

/*
 * Takes a snapshot of the given dataset.
 */
int
zfs_snapshot(libzfs_handle_t *hdl, const char *path, boolean_t recursive,
    nvlist_t *props)
{
	const char *delim;
	char parent[ZFS_MAXNAMELEN];
	zfs_handle_t *zhp;
	zfs_cmd_t zc = { "\0", "\0", "\0", 0 };
	int ret;
	char errbuf[1024];

	(void) snprintf(errbuf, sizeof (errbuf), dgettext(TEXT_DOMAIN,
	    "cannot snapshot '%s'"), path);

	/* validate the target name */
	if (!zfs_validate_name(hdl, path, ZFS_TYPE_SNAPSHOT, B_TRUE))
		return (zfs_error(hdl, EZFS_INVALIDNAME, errbuf));

	if (props) {
		if ((props = zfs_valid_proplist(hdl, ZFS_TYPE_SNAPSHOT,
		    props, B_FALSE, NULL, errbuf)) == NULL)
			return (-1);

		if (zcmd_write_src_nvlist(hdl, &zc, props) != 0) {
			nvlist_free(props);
			return (-1);
		}

		nvlist_free(props);
	}

	/* make sure the parent exists and is of the appropriate type */
	delim = strchr(path, '@');
	(void) strncpy(parent, path, delim - path);
	parent[delim - path] = '\0';

	if ((zhp = zfs_open(hdl, parent, ZFS_TYPE_FILESYSTEM |
	    ZFS_TYPE_VOLUME)) == NULL) {
		zcmd_free_nvlists(&zc);
		return (-1);
	}

	(void) strlcpy(zc.zc_name, zhp->zfs_name, sizeof (zc.zc_name));
	(void) strlcpy(zc.zc_value, delim+1, sizeof (zc.zc_value));
	if (ZFS_IS_VOLUME(zhp))
		zc.zc_objset_type = DMU_OST_ZVOL;
	else
		zc.zc_objset_type = DMU_OST_ZFS;
	zc.zc_cookie = recursive;
	ret = zfs_ioctl(zhp->zfs_hdl, ZFS_IOC_SNAPSHOT, &zc);

	zcmd_free_nvlists(&zc);

	/*
	 * if it was recursive, the one that actually failed will be in
	 * zc.zc_name.
	 */
	if (ret != 0)
		(void) snprintf(errbuf, sizeof (errbuf), dgettext(TEXT_DOMAIN,
		    "cannot create snapshot '%s@%s'"), zc.zc_name, zc.zc_value);

	if (ret == 0 && recursive) {
		struct createdata cd;

		cd.cd_snapname = delim + 1;
		cd.cd_ifexists = B_FALSE;
		(void) zfs_iter_filesystems(zhp, zfs_create_link_cb, &cd);
	}
	if (ret == 0 && zhp->zfs_type == ZFS_TYPE_VOLUME) {
		ret = zvol_create_link(zhp->zfs_hdl, path);
		if (ret != 0) {
			(void) zfs_standard_error(hdl, errno,
			    dgettext(TEXT_DOMAIN,
			    "Volume successfully snapshotted, but device links "
			    "were not created"));
			zfs_close(zhp);
			return (-1);
		}
	}

	if (ret != 0)
		(void) zfs_standard_error(hdl, errno, errbuf);

	zfs_close(zhp);

	return (ret);
}

/*
 * Destroy any more recent snapshots.  We invoke this callback on any dependents
 * of the snapshot first.  If the 'cb_dependent' member is non-zero, then this
 * is a dependent and we should just destroy it without checking the transaction
 * group.
 */
typedef struct rollback_data {
	const char	*cb_target;		/* the snapshot */
	uint64_t	cb_create;		/* creation time reference */
	boolean_t	cb_error;
	boolean_t	cb_dependent;
	boolean_t	cb_force;
} rollback_data_t;

static int
rollback_destroy(zfs_handle_t *zhp, void *data)
{
	rollback_data_t *cbp = data;

	if (!cbp->cb_dependent) {
		if (strcmp(zhp->zfs_name, cbp->cb_target) != 0 &&
		    zfs_get_type(zhp) == ZFS_TYPE_SNAPSHOT &&
		    zfs_prop_get_int(zhp, ZFS_PROP_CREATETXG) >
		    cbp->cb_create) {
			char *logstr;

			cbp->cb_dependent = B_TRUE;
			cbp->cb_error |= zfs_iter_dependents(zhp, B_FALSE,
			    rollback_destroy, cbp);
			cbp->cb_dependent = B_FALSE;

			logstr = zhp->zfs_hdl->libzfs_log_str;
			zhp->zfs_hdl->libzfs_log_str = NULL;
			cbp->cb_error |= zfs_destroy(zhp);
			zhp->zfs_hdl->libzfs_log_str = logstr;
		}
	} else {
		/* We must destroy this clone; first unmount it */
		prop_changelist_t *clp;

		clp = changelist_gather(zhp, ZFS_PROP_NAME, 0,
		    cbp->cb_force ? MS_FORCE: 0);
		if (clp == NULL || changelist_prefix(clp) != 0) {
			cbp->cb_error = B_TRUE;
			zfs_close(zhp);
			return (0);
		}
		if (zfs_destroy(zhp) != 0)
			cbp->cb_error = B_TRUE;
		else
			changelist_remove(clp, zhp->zfs_name);
		(void) changelist_postfix(clp);
		changelist_free(clp);
	}

	zfs_close(zhp);
	return (0);
}

/*
 * Given a dataset, rollback to a specific snapshot, discarding any
 * data changes since then and making it the active dataset.
 *
 * Any snapshots more recent than the target are destroyed, along with
 * their dependents.
 */
int
zfs_rollback(zfs_handle_t *zhp, zfs_handle_t *snap, boolean_t force)
{
	rollback_data_t cb = { 0 };
	int err;
	zfs_cmd_t zc = { "\0", "\0", "\0", 0 };
	boolean_t restore_resv = 0;
	uint64_t old_volsize = 0, new_volsize;
	zfs_prop_t resv_prop = { 0 };

	assert(zhp->zfs_type == ZFS_TYPE_FILESYSTEM ||
	    zhp->zfs_type == ZFS_TYPE_VOLUME);

	/*
	 * Destroy all recent snapshots and its dependends.
	 */
	cb.cb_force = force;
	cb.cb_target = snap->zfs_name;
	cb.cb_create = zfs_prop_get_int(snap, ZFS_PROP_CREATETXG);
	(void) zfs_iter_children(zhp, rollback_destroy, &cb);

	if (cb.cb_error)
		return (-1);

	/*
	 * Now that we have verified that the snapshot is the latest,
	 * rollback to the given snapshot.
	 */

	if (zhp->zfs_type == ZFS_TYPE_VOLUME) {
		if (zvol_remove_link(zhp->zfs_hdl, zhp->zfs_name) != 0)
			return (-1);
		if (zfs_which_resv_prop(zhp, &resv_prop) < 0)
			return (-1);
		old_volsize = zfs_prop_get_int(zhp, ZFS_PROP_VOLSIZE);
		restore_resv =
		    (old_volsize == zfs_prop_get_int(zhp, resv_prop));
	}

	(void) strlcpy(zc.zc_name, zhp->zfs_name, sizeof (zc.zc_name));

	if (ZFS_IS_VOLUME(zhp))
		zc.zc_objset_type = DMU_OST_ZVOL;
	else
		zc.zc_objset_type = DMU_OST_ZFS;

	/*
	 * We rely on zfs_iter_children() to verify that there are no
	 * newer snapshots for the given dataset.  Therefore, we can
	 * simply pass the name on to the ioctl() call.  There is still
	 * an unlikely race condition where the user has taken a
	 * snapshot since we verified that this was the most recent.
	 *
	 */
	if ((err = zfs_ioctl(zhp->zfs_hdl, ZFS_IOC_ROLLBACK, &zc)) != 0) {
		(void) zfs_standard_error_fmt(zhp->zfs_hdl, errno,
		    dgettext(TEXT_DOMAIN, "cannot rollback '%s'"),
		    zhp->zfs_name);
		return (err);
	}

	/*
	 * For volumes, if the pre-rollback volsize matched the pre-
	 * rollback reservation and the volsize has changed then set
	 * the reservation property to the post-rollback volsize.
	 * Make a new handle since the rollback closed the dataset.
	 */
	if ((zhp->zfs_type == ZFS_TYPE_VOLUME) &&
	    (zhp = make_dataset_handle(zhp->zfs_hdl, zhp->zfs_name))) {
		if ((err = zvol_create_link(zhp->zfs_hdl, zhp->zfs_name))) {
			zfs_close(zhp);
			return (err);
		}
		if (restore_resv) {
			new_volsize = zfs_prop_get_int(zhp, ZFS_PROP_VOLSIZE);
			if (old_volsize != new_volsize)
				err = zfs_prop_set_int(zhp, resv_prop,
				    new_volsize);
		}
		zfs_close(zhp);
	}
	return (err);
}

/*
 * Iterate over all dependents for a given dataset.  This includes both
 * hierarchical dependents (children) and data dependents (snapshots and
 * clones).  The bulk of the processing occurs in get_dependents() in
 * libzfs_graph.c.
 */
int
zfs_iter_dependents(zfs_handle_t *zhp, boolean_t allowrecursion,
    zfs_iter_f func, void *data)
{
	char **dependents;
	size_t count;
	int i;
	zfs_handle_t *child;
	int ret = 0;

	if (get_dependents(zhp->zfs_hdl, allowrecursion, zhp->zfs_name,
	    &dependents, &count) != 0)
		return (-1);

	for (i = 0; i < count; i++) {
		if ((child = make_dataset_handle(zhp->zfs_hdl,
		    dependents[i])) == NULL)
			continue;

		if ((ret = func(child, data)) != 0)
			break;
	}

	for (i = 0; i < count; i++)
		free(dependents[i]);
	free(dependents);

	return (ret);
}

/*
 * Renames the given dataset.
 */
int
zfs_rename(zfs_handle_t *zhp, const char *target, boolean_t recursive)
{
	int ret;
	zfs_cmd_t zc = { "\0", "\0", "\0", 0 };
	char *delim;
	prop_changelist_t *cl = NULL;
	zfs_handle_t *zhrp = NULL;
	char *parentname = NULL;
	char parent[ZFS_MAXNAMELEN];
	libzfs_handle_t *hdl = zhp->zfs_hdl;
	char errbuf[1024];

	/* if we have the same exact name, just return success */
	if (strcmp(zhp->zfs_name, target) == 0)
		return (0);

	(void) snprintf(errbuf, sizeof (errbuf), dgettext(TEXT_DOMAIN,
	    "cannot rename to '%s'"), target);

	/*
	 * Make sure the target name is valid
	 */
	if (zhp->zfs_type == ZFS_TYPE_SNAPSHOT) {
		if ((strchr(target, '@') == NULL) ||
		    *target == '@') {
			/*
			 * Snapshot target name is abbreviated,
			 * reconstruct full dataset name
			 */
			(void) strlcpy(parent, zhp->zfs_name,
			    sizeof (parent));
			delim = strchr(parent, '@');
			if (strchr(target, '@') == NULL)
				*(++delim) = '\0';
			else
				*delim = '\0';
			(void) strlcat(parent, target, sizeof (parent));
			target = parent;
		} else {
			/*
			 * Make sure we're renaming within the same dataset.
			 */
			delim = strchr(target, '@');
			if (strncmp(zhp->zfs_name, target, delim - target)
			    != 0 || zhp->zfs_name[delim - target] != '@') {
				zfs_error_aux(hdl, dgettext(TEXT_DOMAIN,
				    "snapshots must be part of same "
				    "dataset"));
				return (zfs_error(hdl, EZFS_CROSSTARGET,
				    errbuf));
			}
		}
		if (!zfs_validate_name(hdl, target, zhp->zfs_type, B_TRUE))
			return (zfs_error(hdl, EZFS_INVALIDNAME, errbuf));
	} else {
		if (recursive) {
			zfs_error_aux(hdl, dgettext(TEXT_DOMAIN,
			    "recursive rename must be a snapshot"));
			return (zfs_error(hdl, EZFS_BADTYPE, errbuf));
		}

		if (!zfs_validate_name(hdl, target, zhp->zfs_type, B_TRUE))
			return (zfs_error(hdl, EZFS_INVALIDNAME, errbuf));
		uint64_t unused;

		/* validate parents */
		if (check_parents(hdl, target, &unused, B_FALSE, NULL) != 0)
			return (-1);

		(void) parent_name(target, parent, sizeof (parent));

		/* make sure we're in the same pool */
		verify((delim = strchr(target, '/')) != NULL);
		if (strncmp(zhp->zfs_name, target, delim - target) != 0 ||
		    zhp->zfs_name[delim - target] != '/') {
			zfs_error_aux(hdl, dgettext(TEXT_DOMAIN,
			    "datasets must be within same pool"));
			return (zfs_error(hdl, EZFS_CROSSTARGET, errbuf));
		}

		/* new name cannot be a child of the current dataset name */
		if (strncmp(parent, zhp->zfs_name,
		    strlen(zhp->zfs_name)) == 0) {
			zfs_error_aux(hdl, dgettext(TEXT_DOMAIN,
			    "New dataset name cannot be a descendent of "
			    "current dataset name"));
			return (zfs_error(hdl, EZFS_INVALIDNAME, errbuf));
		}
	}

	(void) snprintf(errbuf, sizeof (errbuf),
	    dgettext(TEXT_DOMAIN, "cannot rename '%s'"), zhp->zfs_name);

	if (getzoneid() == GLOBAL_ZONEID &&
	    zfs_prop_get_int(zhp, ZFS_PROP_ZONED)) {
		zfs_error_aux(hdl, dgettext(TEXT_DOMAIN,
		    "dataset is used in a non-global zone"));
		return (zfs_error(hdl, EZFS_ZONED, errbuf));
	}

	if (recursive) {
		struct destroydata dd;

		parentname = zfs_strdup(zhp->zfs_hdl, zhp->zfs_name);
		if (parentname == NULL) {
			ret = -1;
			goto error;
		}
		delim = strchr(parentname, '@');
		*delim = '\0';
		zhrp = zfs_open(zhp->zfs_hdl, parentname, ZFS_TYPE_DATASET);
		if (zhrp == NULL) {
			ret = -1;
			goto error;
		}

		dd.snapname = delim + 1;
		dd.gotone = B_FALSE;
		dd.closezhp = B_TRUE;

		/* We remove any zvol links prior to renaming them */
		ret = zfs_iter_filesystems(zhrp, zfs_remove_link_cb, &dd);
		if (ret) {
			goto error;
		}
	} else {
		if ((cl = changelist_gather(zhp, ZFS_PROP_NAME, 0, 0)) == NULL)
			return (-1);

		if (changelist_haszonedchild(cl)) {
			zfs_error_aux(hdl, dgettext(TEXT_DOMAIN,
			    "child dataset with inherited mountpoint is used "
			    "in a non-global zone"));
			(void) zfs_error(hdl, EZFS_ZONED, errbuf);
			ret = -1;
			goto error;
		}

		if ((ret = changelist_prefix(cl)) != 0)
			goto error;
	}

	if (ZFS_IS_VOLUME(zhp))
		zc.zc_objset_type = DMU_OST_ZVOL;
	else
		zc.zc_objset_type = DMU_OST_ZFS;

	(void) strlcpy(zc.zc_name, zhp->zfs_name, sizeof (zc.zc_name));
	(void) strlcpy(zc.zc_value, target, sizeof (zc.zc_value));

	zc.zc_cookie = recursive;

	if ((ret = zfs_ioctl(zhp->zfs_hdl, ZFS_IOC_RENAME, &zc)) != 0) {
		/*
		 * if it was recursive, the one that actually failed will
		 * be in zc.zc_name
		 */
		(void) snprintf(errbuf, sizeof (errbuf), dgettext(TEXT_DOMAIN,
		    "cannot rename '%s'"), zc.zc_name);

		if (recursive && errno == EEXIST) {
			zfs_error_aux(hdl, dgettext(TEXT_DOMAIN,
			    "a child dataset already has a snapshot "
			    "with the new name"));
			(void) zfs_error(hdl, EZFS_EXISTS, errbuf);
		} else {
			(void) zfs_standard_error(zhp->zfs_hdl, errno, errbuf);
		}

		/*
		 * On failure, we still want to remount any filesystems that
		 * were previously mounted, so we don't alter the system state.
		 */
		if (recursive) {
			struct createdata cd;

			/* only create links for datasets that had existed */
			cd.cd_snapname = delim + 1;
			cd.cd_ifexists = B_TRUE;
			(void) zfs_iter_filesystems(zhrp, zfs_create_link_cb,
			    &cd);
		} else {
			(void) changelist_postfix(cl);
		}
	} else {
		if (recursive) {
			struct createdata cd;

			/* only create links for datasets that had existed */
			cd.cd_snapname = strchr(target, '@') + 1;
			cd.cd_ifexists = B_TRUE;
			ret = zfs_iter_filesystems(zhrp, zfs_create_link_cb,
			    &cd);
		} else {
			changelist_rename(cl, zfs_get_name(zhp), target);
			ret = changelist_postfix(cl);
		}
	}

error:
	if (parentname) {
		free(parentname);
	}
	if (zhrp) {
		zfs_close(zhrp);
	}
	if (cl) {
		changelist_free(cl);
	}
	return (ret);
}

/*
 * Given a zvol dataset, issue the ioctl to create the appropriate minor node,
 * poke devfsadm to create the /dev link, and then wait for the link to appear.
 */
int
zvol_create_link(libzfs_handle_t *hdl, const char *dataset)
{
	return (zvol_create_link_common(hdl, dataset, B_FALSE));
}

static int
zvol_create_link_common(libzfs_handle_t *hdl, const char *dataset, int ifexists)
{
<<<<<<< HEAD
#if !defined(HAVE_ZVOL)
	return (zfs_standard_error_fmt(hdl, ENOTSUP,
		    dgettext(TEXT_DOMAIN, "cannot create device links "
		    "for '%s'"), dataset));
#else
	zfs_cmd_t zc = { 0 };
=======
	zfs_cmd_t zc = { "\0", "\0", "\0", 0 };
>>>>>>> 34422f0f
	di_devlink_handle_t dhdl;
	priv_set_t *priv_effective;
	int privileged;

	(void) strlcpy(zc.zc_name, dataset, sizeof (zc.zc_name));

	/*
	 * Issue the appropriate ioctl.
	 */
	if (ioctl(hdl->libzfs_fd, ZFS_IOC_CREATE_MINOR, &zc) != 0) {
		switch (errno) {
		case EEXIST:
			/*
			 * Silently ignore the case where the link already
			 * exists.  This allows 'zfs volinit' to be run multiple
			 * times without errors.
			 */
			return (0);

		case ENOENT:
			/*
			 * Dataset does not exist in the kernel.  If we
			 * don't care (see zfs_rename), then ignore the
			 * error quietly.
			 */
			if (ifexists) {
				return (0);
			}

			/* FALLTHROUGH */

		default:
			return (zfs_standard_error_fmt(hdl, errno,
			    dgettext(TEXT_DOMAIN, "cannot create device links "
			    "for '%s'"), dataset));
		}
	}

	/*
	 * If privileged call devfsadm and wait for the links to
	 * magically appear.
	 * Otherwise, print out an informational message.
	 */

	priv_effective = priv_allocset();
	(void) getppriv(PRIV_EFFECTIVE, priv_effective);
	privileged = (priv_isfullset(priv_effective) == B_TRUE);
	priv_freeset(priv_effective);

	if (privileged) {
		if ((dhdl = di_devlink_init(ZFS_DRIVER,
		    DI_MAKE_LINK)) == NULL) {
			zfs_error_aux(hdl, strerror(errno));
			(void) zfs_error_fmt(hdl, errno,
			    dgettext(TEXT_DOMAIN, "cannot create device links "
			    "for '%s'"), dataset);
			(void) ioctl(hdl->libzfs_fd, ZFS_IOC_REMOVE_MINOR, &zc);
			return (-1);
		} else {
			(void) di_devlink_fini(&dhdl);
		}
	} else {
		char pathname[MAXPATHLEN];
		struct stat64 statbuf;
		int i;

#define	MAX_WAIT	10

		/*
		 * This is the poor mans way of waiting for the link
		 * to show up.  If after 10 seconds we still don't
		 * have it, then print out a message.
		 */
		(void) snprintf(pathname, sizeof (pathname), "/dev/zvol/dsk/%s",
		    dataset);

		for (i = 0; i != MAX_WAIT; i++) {
			if (stat64(pathname, &statbuf) == 0)
				break;
			(void) sleep(1);
		}
		if (i == MAX_WAIT)
			(void) printf(gettext("%s may not be immediately "
			    "available\n"), pathname);
	}

	return (0);
#endif
}

/*
 * Remove a minor node for the given zvol and the associated /dev links.
 */
int
zvol_remove_link(libzfs_handle_t *hdl, const char *dataset)
{
	zfs_cmd_t zc = { "\0", "\0", "\0", 0 };

	(void) strlcpy(zc.zc_name, dataset, sizeof (zc.zc_name));

	if (ioctl(hdl->libzfs_fd, ZFS_IOC_REMOVE_MINOR, &zc) != 0) {
		switch (errno) {
		case ENXIO:
			/*
			 * Silently ignore the case where the link no longer
			 * exists, so that 'zfs volfini' can be run multiple
			 * times without errors.
			 */
			return (0);

		default:
			return (zfs_standard_error_fmt(hdl, errno,
			    dgettext(TEXT_DOMAIN, "cannot remove device "
			    "links for '%s'"), dataset));
		}
	}

	return (0);
}

nvlist_t *
zfs_get_user_props(zfs_handle_t *zhp)
{
	return (zhp->zfs_user_props);
}

/*
 * This function is used by 'zfs list' to determine the exact set of columns to
 * display, and their maximum widths.  This does two main things:
 *
 *      - If this is a list of all properties, then expand the list to include
 *        all native properties, and set a flag so that for each dataset we look
 *        for new unique user properties and add them to the list.
 *
 *      - For non fixed-width properties, keep track of the maximum width seen
 *        so that we can size the column appropriately.
 */
int
zfs_expand_proplist(zfs_handle_t *zhp, zprop_list_t **plp)
{
	libzfs_handle_t *hdl = zhp->zfs_hdl;
	zprop_list_t *entry;
	zprop_list_t **last, **start;
	nvlist_t *userprops, *propval;
	nvpair_t *elem;
	char *strval;
	char buf[ZFS_MAXPROPLEN];

	if (zprop_expand_list(hdl, plp, ZFS_TYPE_DATASET) != 0)
		return (-1);

	userprops = zfs_get_user_props(zhp);

	entry = *plp;
	if (entry->pl_all && nvlist_next_nvpair(userprops, NULL) != NULL) {
		/*
		 * Go through and add any user properties as necessary.  We
		 * start by incrementing our list pointer to the first
		 * non-native property.
		 */
		start = plp;
		while (*start != NULL) {
			if ((*start)->pl_prop == ZPROP_INVAL)
				break;
			start = &(*start)->pl_next;
		}

		elem = NULL;
		while ((elem = nvlist_next_nvpair(userprops, elem)) != NULL) {
			/*
			 * See if we've already found this property in our list.
			 */
			for (last = start; *last != NULL;
			    last = &(*last)->pl_next) {
				if (strcmp((*last)->pl_user_prop,
				    nvpair_name(elem)) == 0)
					break;
			}

			if (*last == NULL) {
				if ((entry = zfs_alloc(hdl,
				    sizeof (zprop_list_t))) == NULL ||
				    ((entry->pl_user_prop = zfs_strdup(hdl,
				    nvpair_name(elem)))) == NULL) {
					free(entry);
					return (-1);
				}

				entry->pl_prop = ZPROP_INVAL;
				entry->pl_width = strlen(nvpair_name(elem));
				entry->pl_all = B_TRUE;
				*last = entry;
			}
		}
	}

	/*
	 * Now go through and check the width of any non-fixed columns
	 */
	for (entry = *plp; entry != NULL; entry = entry->pl_next) {
		if (entry->pl_fixed)
			continue;

		if (entry->pl_prop != ZPROP_INVAL) {
			if (zfs_prop_get(zhp, entry->pl_prop,
			    buf, sizeof (buf), NULL, NULL, 0, B_FALSE) == 0) {
				if (strlen(buf) > entry->pl_width)
					entry->pl_width = strlen(buf);
			}
		} else if (nvlist_lookup_nvlist(userprops,
		    entry->pl_user_prop, &propval)  == 0) {
			verify(nvlist_lookup_string(propval,
			    ZPROP_VALUE, &strval) == 0);
			if (strlen(strval) > entry->pl_width)
				entry->pl_width = strlen(strval);
		}
	}

	return (0);
}

int
zfs_iscsi_perm_check(libzfs_handle_t *hdl, char *dataset, ucred_t *cred)
{
<<<<<<< HEAD
#if !defined(HAVE_ZVOL)
	return (ENOTSUP);
#else
	zfs_cmd_t zc = { 0 };
=======
	zfs_cmd_t zc = { "\0", "\0", "\0", 0 };
>>>>>>> 34422f0f
	nvlist_t *nvp;
	gid_t gid;
	uid_t uid;
	const gid_t *groups;
	int group_cnt;
	int error;

	if (nvlist_alloc(&nvp, NV_UNIQUE_NAME, 0) != 0)
		return (no_memory(hdl));

	uid = ucred_geteuid(cred);
	gid = ucred_getegid(cred);
	group_cnt = ucred_getgroups(cred, &groups);

	if (uid == (uid_t)-1 || gid == (uid_t)-1 || group_cnt == (uid_t)-1)
		return (1);

	if (nvlist_add_uint32(nvp, ZFS_DELEG_PERM_UID, uid) != 0) {
		nvlist_free(nvp);
		return (1);
	}

	if (nvlist_add_uint32(nvp, ZFS_DELEG_PERM_GID, gid) != 0) {
		nvlist_free(nvp);
		return (1);
	}

	if (nvlist_add_uint32_array(nvp,
	    ZFS_DELEG_PERM_GROUPS, (uint32_t *)groups, group_cnt) != 0) {
		nvlist_free(nvp);
		return (1);
	}
	(void) strlcpy(zc.zc_name, dataset, sizeof (zc.zc_name));

	if (zcmd_write_src_nvlist(hdl, &zc, nvp))
		return (-1);

	error = ioctl(hdl->libzfs_fd, ZFS_IOC_ISCSI_PERM_CHECK, &zc);
	nvlist_free(nvp);
	return (error);
#endif
}

int
zfs_deleg_share_nfs(libzfs_handle_t *hdl, char *dataset, char *path,
    char *resource, void *export, void *sharetab,
    int sharemax, zfs_share_op_t operation)
{
	zfs_cmd_t zc = { "\0", "\0", "\0", 0 };
	int error;

	(void) strlcpy(zc.zc_name, dataset, sizeof (zc.zc_name));
	(void) strlcpy(zc.zc_value, path, sizeof (zc.zc_value));
	if (resource)
		(void) strlcpy(zc.zc_string, resource, sizeof (zc.zc_string));
	zc.zc_share.z_sharedata = (uint64_t)(uintptr_t)sharetab;
	zc.zc_share.z_exportdata = (uint64_t)(uintptr_t)export;
	zc.zc_share.z_sharetype = operation;
	zc.zc_share.z_sharemax = sharemax;
	error = ioctl(hdl->libzfs_fd, ZFS_IOC_SHARE, &zc);
	return (error);
}

void
zfs_prune_proplist(zfs_handle_t *zhp, uint8_t *props)
{
	nvpair_t *curr;

	/*
	 * Keep a reference to the props-table against which we prune the
	 * properties.
	 */
	zhp->zfs_props_table = props;

	curr = nvlist_next_nvpair(zhp->zfs_props, NULL);

	while (curr) {
		zfs_prop_t zfs_prop = zfs_name_to_prop(nvpair_name(curr));
		nvpair_t *next = nvlist_next_nvpair(zhp->zfs_props, curr);

		/*
		 * We leave user:props in the nvlist, so there will be
		 * some ZPROP_INVAL.  To be extra safe, don't prune
		 * those.
		 */
		if (zfs_prop != ZPROP_INVAL && props[zfs_prop] == B_FALSE)
			(void) nvlist_remove(zhp->zfs_props,
			    nvpair_name(curr), nvpair_type(curr));
		curr = next;
	}
}

static int
zfs_smb_acl_mgmt(libzfs_handle_t *hdl, char *dataset, char *path,
    zfs_smb_acl_op_t cmd, char *resource1, char *resource2)
{
	zfs_cmd_t zc = { "\0", "\0", "\0", 0 };
	nvlist_t *nvlist = NULL;
	int error;

	(void) strlcpy(zc.zc_name, dataset, sizeof (zc.zc_name));
	(void) strlcpy(zc.zc_value, path, sizeof (zc.zc_value));
	zc.zc_cookie = (uint64_t)cmd;

	if (cmd == ZFS_SMB_ACL_RENAME) {
		if (nvlist_alloc(&nvlist, NV_UNIQUE_NAME, 0) != 0) {
			(void) no_memory(hdl);
			return (NULL);
		}
	}

	switch (cmd) {
	case ZFS_SMB_ACL_ADD:
	case ZFS_SMB_ACL_REMOVE:
		(void) strlcpy(zc.zc_string, resource1, sizeof (zc.zc_string));
		break;
	case ZFS_SMB_ACL_RENAME:
		if (nvlist_add_string(nvlist, ZFS_SMB_ACL_SRC,
		    resource1) != 0) {
				(void) no_memory(hdl);
				return (-1);
		}
		if (nvlist_add_string(nvlist, ZFS_SMB_ACL_TARGET,
		    resource2) != 0) {
				(void) no_memory(hdl);
				return (-1);
		}
		if (zcmd_write_src_nvlist(hdl, &zc, nvlist) != 0) {
			nvlist_free(nvlist);
			return (-1);
		}
		break;
	case ZFS_SMB_ACL_PURGE:
		break;
	default:
		return (-1);
	}
	error = ioctl(hdl->libzfs_fd, ZFS_IOC_SMB_ACL, &zc);
	if (nvlist)
		nvlist_free(nvlist);
	return (error);
}

int
zfs_smb_acl_add(libzfs_handle_t *hdl, char *dataset,
    char *path, char *resource)
{
	return (zfs_smb_acl_mgmt(hdl, dataset, path, ZFS_SMB_ACL_ADD,
	    resource, NULL));
}

int
zfs_smb_acl_remove(libzfs_handle_t *hdl, char *dataset,
    char *path, char *resource)
{
	return (zfs_smb_acl_mgmt(hdl, dataset, path, ZFS_SMB_ACL_REMOVE,
	    resource, NULL));
}

int
zfs_smb_acl_purge(libzfs_handle_t *hdl, char *dataset, char *path)
{
	return (zfs_smb_acl_mgmt(hdl, dataset, path, ZFS_SMB_ACL_PURGE,
	    NULL, NULL));
}

int
zfs_smb_acl_rename(libzfs_handle_t *hdl, char *dataset, char *path,
    char *oldname, char *newname)
{
	return (zfs_smb_acl_mgmt(hdl, dataset, path, ZFS_SMB_ACL_RENAME,
	    oldname, newname));
}

int
zfs_userspace(zfs_handle_t *zhp, zfs_userquota_prop_t type,
    zfs_userspace_cb_t func, void *arg)
{
	zfs_cmd_t zc = { "\0", "\0", "\0", 0 };
	int error;
	zfs_useracct_t buf[100];

	(void) strncpy(zc.zc_name, zhp->zfs_name, sizeof (zc.zc_name));

	zc.zc_objset_type = type;
	zc.zc_nvlist_dst = (uintptr_t)buf;

	/* CONSTCOND */
	while (1) {
		zfs_useracct_t *zua = buf;

		zc.zc_nvlist_dst_size = sizeof (buf);
		error = ioctl(zhp->zfs_hdl->libzfs_fd,
		    ZFS_IOC_USERSPACE_MANY, &zc);
		if (error || zc.zc_nvlist_dst_size == 0)
			break;

		while (zc.zc_nvlist_dst_size > 0) {
			error = func(arg, zua->zu_domain, zua->zu_rid,
			    zua->zu_space);
			if (error != 0)
				return (error);
			zua++;
			zc.zc_nvlist_dst_size -= sizeof (zfs_useracct_t);
		}
	}

	return (error);
}<|MERGE_RESOLUTION|>--- conflicted
+++ resolved
@@ -3626,16 +3626,12 @@
 static int
 zvol_create_link_common(libzfs_handle_t *hdl, const char *dataset, int ifexists)
 {
-<<<<<<< HEAD
 #if !defined(HAVE_ZVOL)
 	return (zfs_standard_error_fmt(hdl, ENOTSUP,
 		    dgettext(TEXT_DOMAIN, "cannot create device links "
 		    "for '%s'"), dataset));
 #else
-	zfs_cmd_t zc = { 0 };
-=======
 	zfs_cmd_t zc = { "\0", "\0", "\0", 0 };
->>>>>>> 34422f0f
 	di_devlink_handle_t dhdl;
 	priv_set_t *priv_effective;
 	int privileged;
@@ -3860,14 +3856,10 @@
 int
 zfs_iscsi_perm_check(libzfs_handle_t *hdl, char *dataset, ucred_t *cred)
 {
-<<<<<<< HEAD
 #if !defined(HAVE_ZVOL)
 	return (ENOTSUP);
 #else
-	zfs_cmd_t zc = { 0 };
-=======
 	zfs_cmd_t zc = { "\0", "\0", "\0", 0 };
->>>>>>> 34422f0f
 	nvlist_t *nvp;
 	gid_t gid;
 	uid_t uid;
