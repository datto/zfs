--- conflicted
+++ resolved
@@ -2416,13 +2416,8 @@
 	 */
 	(void) strcpy(zc.zc_top_ds, tosnap);
 	(void) strcpy(zc.zc_value, tosnap);
-<<<<<<< HEAD
-	(void) strlcat(zc.zc_value, drrb->drr_toname+choplen,
-	    sizeof (zc.zc_value));
-=======
-	(void) strncat(zc.zc_value, chopprefix, sizeof (zc.zc_value));
+	(void) strlcat(zc.zc_value, chopprefix, sizeof (zc.zc_value));
 	free(cp);
->>>>>>> 428870ff
 	if (!zfs_name_valid(zc.zc_value, ZFS_TYPE_SNAPSHOT)) {
 		zcmd_free_nvlists(&zc);
 		return (zfs_error(hdl, EZFS_INVALIDNAME, errbuf));
