--- conflicted
+++ resolved
@@ -4219,11 +4219,8 @@
 	boolean_t have_lock, full;
 	l2arc_write_callback_t *cb;
 	zio_t *pio, *wzio;
-<<<<<<< HEAD
+	uint64_t guid = spa_guid(spa);
 	int try;
-=======
-	uint64_t guid = spa_guid(spa);
->>>>>>> d164b209
 
 	ASSERT(dev->l2ad_vdev != NULL);
 
