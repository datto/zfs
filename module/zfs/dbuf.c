/*
 * CDDL HEADER START
 *
 * The contents of this file are subject to the terms of the
 * Common Development and Distribution License (the "License").
 * You may not use this file except in compliance with the License.
 *
 * You can obtain a copy of the license at usr/src/OPENSOLARIS.LICENSE
 * or http://www.opensolaris.org/os/licensing.
 * See the License for the specific language governing permissions
 * and limitations under the License.
 *
 * When distributing Covered Code, include this CDDL HEADER in each
 * file and include the License file at usr/src/OPENSOLARIS.LICENSE.
 * If applicable, add the following below this CDDL HEADER, with the
 * fields enclosed by brackets "[]" replaced with your own identifying
 * information: Portions Copyright [yyyy] [name of copyright owner]
 *
 * CDDL HEADER END
 */
/*
 * Copyright (c) 2005, 2010, Oracle and/or its affiliates. All rights reserved.
 */

#include <sys/zfs_context.h>
#include <sys/dmu.h>
#include <sys/dmu_impl.h>
#include <sys/dbuf.h>
#include <sys/dmu_objset.h>
#include <sys/dsl_dataset.h>
#include <sys/dsl_dir.h>
#include <sys/dmu_tx.h>
#include <sys/spa.h>
#include <sys/zio.h>
#include <sys/dmu_zfetch.h>
#include <sys/sa.h>
#include <sys/sa_impl.h>

static void dbuf_destroy(dmu_buf_impl_t *db);
static int dbuf_undirty(dmu_buf_impl_t *db, dmu_tx_t *tx);
static void dbuf_write(dbuf_dirty_record_t *dr, arc_buf_t *data, dmu_tx_t *tx);

/*
 * Global data structures and functions for the dbuf cache.
 */
static kmem_cache_t *dbuf_cache;

/* ARGSUSED */
static int
dbuf_cons(void *vdb, void *unused, int kmflag)
{
	dmu_buf_impl_t *db = vdb;
	bzero(db, sizeof (dmu_buf_impl_t));

	mutex_init(&db->db_mtx, NULL, MUTEX_DEFAULT, NULL);
	cv_init(&db->db_changed, NULL, CV_DEFAULT, NULL);
	refcount_create(&db->db_holds);
	return (0);
}

/* ARGSUSED */
static void
dbuf_dest(void *vdb, void *unused)
{
	dmu_buf_impl_t *db = vdb;
	mutex_destroy(&db->db_mtx);
	cv_destroy(&db->db_changed);
	refcount_destroy(&db->db_holds);
}

/*
 * dbuf hash table routines
 */
static dbuf_hash_table_t dbuf_hash_table;

static uint64_t dbuf_hash_count;

static uint64_t
dbuf_hash(void *os, uint64_t obj, uint8_t lvl, uint64_t blkid)
{
	uintptr_t osv = (uintptr_t)os;
	uint64_t crc = -1ULL;

	ASSERT(zfs_crc64_table[128] == ZFS_CRC64_POLY);
	crc = (crc >> 8) ^ zfs_crc64_table[(crc ^ (lvl)) & 0xFF];
	crc = (crc >> 8) ^ zfs_crc64_table[(crc ^ (osv >> 6)) & 0xFF];
	crc = (crc >> 8) ^ zfs_crc64_table[(crc ^ (obj >> 0)) & 0xFF];
	crc = (crc >> 8) ^ zfs_crc64_table[(crc ^ (obj >> 8)) & 0xFF];
	crc = (crc >> 8) ^ zfs_crc64_table[(crc ^ (blkid >> 0)) & 0xFF];
	crc = (crc >> 8) ^ zfs_crc64_table[(crc ^ (blkid >> 8)) & 0xFF];

	crc ^= (osv>>14) ^ (obj>>16) ^ (blkid>>16);

	return (crc);
}

#define	DBUF_HASH(os, obj, level, blkid) dbuf_hash(os, obj, level, blkid);

#define	DBUF_EQUAL(dbuf, os, obj, level, blkid)		\
	((dbuf)->db.db_object == (obj) &&		\
	(dbuf)->db_objset == (os) &&			\
	(dbuf)->db_level == (level) &&			\
	(dbuf)->db_blkid == (blkid))

dmu_buf_impl_t *
dbuf_find(dnode_t *dn, uint8_t level, uint64_t blkid)
{
	dbuf_hash_table_t *h = &dbuf_hash_table;
	objset_t *os = dn->dn_objset;
	uint64_t obj = dn->dn_object;
	uint64_t hv = DBUF_HASH(os, obj, level, blkid);
	uint64_t idx = hv & h->hash_table_mask;
	dmu_buf_impl_t *db;

	obj = dn->dn_object;
	hv = DBUF_HASH(os, obj, level, blkid);
	idx = hv & h->hash_table_mask;

	mutex_enter(DBUF_HASH_MUTEX(h, idx));
	for (db = h->hash_table[idx]; db != NULL; db = db->db_hash_next) {
		if (DBUF_EQUAL(db, os, obj, level, blkid)) {
			mutex_enter(&db->db_mtx);
			if (db->db_state != DB_EVICTING) {
				mutex_exit(DBUF_HASH_MUTEX(h, idx));
				return (db);
			}
			mutex_exit(&db->db_mtx);
		}
	}
	mutex_exit(DBUF_HASH_MUTEX(h, idx));
	return (NULL);
}

/*
 * Insert an entry into the hash table.  If there is already an element
 * equal to elem in the hash table, then the already existing element
 * will be returned and the new element will not be inserted.
 * Otherwise returns NULL.
 */
static dmu_buf_impl_t *
dbuf_hash_insert(dmu_buf_impl_t *db)
{
	dbuf_hash_table_t *h = &dbuf_hash_table;
	objset_t *os = db->db_objset;
	uint64_t obj = db->db.db_object;
	int level = db->db_level;
	uint64_t blkid, hv, idx;
	dmu_buf_impl_t *dbf;

	blkid = db->db_blkid;
	hv = DBUF_HASH(os, obj, level, blkid);
	idx = hv & h->hash_table_mask;

	mutex_enter(DBUF_HASH_MUTEX(h, idx));
	for (dbf = h->hash_table[idx]; dbf != NULL; dbf = dbf->db_hash_next) {
		if (DBUF_EQUAL(dbf, os, obj, level, blkid)) {
			mutex_enter(&dbf->db_mtx);
			if (dbf->db_state != DB_EVICTING) {
				mutex_exit(DBUF_HASH_MUTEX(h, idx));
				return (dbf);
			}
			mutex_exit(&dbf->db_mtx);
		}
	}

	mutex_enter(&db->db_mtx);
	db->db_hash_next = h->hash_table[idx];
	h->hash_table[idx] = db;
	mutex_exit(DBUF_HASH_MUTEX(h, idx));
	atomic_add_64(&dbuf_hash_count, 1);

	return (NULL);
}

/*
 * Remove an entry from the hash table.  This operation will
 * fail if there are any existing holds on the db.
 */
static void
dbuf_hash_remove(dmu_buf_impl_t *db)
{
	dbuf_hash_table_t *h = &dbuf_hash_table;
	uint64_t hv, idx;
	dmu_buf_impl_t *dbf, **dbp;

	hv = DBUF_HASH(db->db_objset, db->db.db_object,
	    db->db_level, db->db_blkid);
	idx = hv & h->hash_table_mask;

	/*
	 * We musn't hold db_mtx to maintin lock ordering:
	 * DBUF_HASH_MUTEX > db_mtx.
	 */
	ASSERT(refcount_is_zero(&db->db_holds));
	ASSERT(db->db_state == DB_EVICTING);
	ASSERT(!MUTEX_HELD(&db->db_mtx));

	mutex_enter(DBUF_HASH_MUTEX(h, idx));
	dbp = &h->hash_table[idx];
	while ((dbf = *dbp) != db) {
		dbp = &dbf->db_hash_next;
		ASSERT(dbf != NULL);
	}
	*dbp = db->db_hash_next;
	db->db_hash_next = NULL;
	mutex_exit(DBUF_HASH_MUTEX(h, idx));
	atomic_add_64(&dbuf_hash_count, -1);
}

static arc_evict_func_t dbuf_do_evict;

static void
dbuf_evict_user(dmu_buf_impl_t *db)
{
	ASSERT(MUTEX_HELD(&db->db_mtx));

	if (db->db_level != 0 || db->db_evict_func == NULL)
		return;

	if (db->db_user_data_ptr_ptr)
		*db->db_user_data_ptr_ptr = db->db.db_data;
	db->db_evict_func(&db->db, db->db_user_ptr);
	db->db_user_ptr = NULL;
	db->db_user_data_ptr_ptr = NULL;
	db->db_evict_func = NULL;
}

void
dbuf_evict(dmu_buf_impl_t *db)
{
	ASSERT(MUTEX_HELD(&db->db_mtx));
	ASSERT(db->db_buf == NULL);
	ASSERT(db->db_data_pending == NULL);

	dbuf_clear(db);
	dbuf_destroy(db);
}

void
dbuf_init(void)
{
	uint64_t hsize = 1ULL << 16;
	dbuf_hash_table_t *h = &dbuf_hash_table;
	int i;

	/*
	 * The hash table is big enough to fill all of physical memory
	 * with an average 4K block size.  The table will take up
	 * totalmem*sizeof(void*)/4K (i.e. 2MB/GB with 8-byte pointers).
	 */
	while (hsize * 4096 < physmem * PAGESIZE)
		hsize <<= 1;

retry:
	h->hash_table_mask = hsize - 1;
	h->hash_table = kmem_zalloc(hsize * sizeof (void *), KM_NOSLEEP);
	if (h->hash_table == NULL) {
		/* XXX - we should really return an error instead of assert */
		ASSERT(hsize > (1ULL << 10));
		hsize >>= 1;
		goto retry;
	}

	dbuf_cache = kmem_cache_create("dmu_buf_impl_t",
	    sizeof (dmu_buf_impl_t),
	    0, dbuf_cons, dbuf_dest, NULL, NULL, NULL, 0);

	for (i = 0; i < DBUF_MUTEXES; i++)
		mutex_init(&h->hash_mutexes[i], NULL, MUTEX_DEFAULT, NULL);
}

void
dbuf_fini(void)
{
	dbuf_hash_table_t *h = &dbuf_hash_table;
	int i;

	for (i = 0; i < DBUF_MUTEXES; i++)
		mutex_destroy(&h->hash_mutexes[i]);
	kmem_free(h->hash_table, (h->hash_table_mask + 1) * sizeof (void *));
	kmem_cache_destroy(dbuf_cache);
}

/*
 * Other stuff.
 */

#ifdef ZFS_DEBUG
static void
dbuf_verify(dmu_buf_impl_t *db)
{
	dnode_t *dn = db->db_dnode;
	dbuf_dirty_record_t *dr;

	ASSERT(MUTEX_HELD(&db->db_mtx));

	if (!(zfs_flags & ZFS_DEBUG_DBUF_VERIFY))
		return;

	ASSERT(db->db_objset != NULL);
	if (dn == NULL) {
		ASSERT(db->db_parent == NULL);
		ASSERT(db->db_blkptr == NULL);
	} else {
		ASSERT3U(db->db.db_object, ==, dn->dn_object);
		ASSERT3P(db->db_objset, ==, dn->dn_objset);
		ASSERT3U(db->db_level, <, dn->dn_nlevels);
		ASSERT(db->db_blkid == DMU_BONUS_BLKID || db->db_blkid ==
		    DMU_SPILL_BLKID || list_head(&dn->dn_dbufs));
	}
	if (db->db_blkid == DMU_BONUS_BLKID) {
		ASSERT(dn != NULL);
		ASSERT3U(db->db.db_size, >=, dn->dn_bonuslen);
		ASSERT3U(db->db.db_offset, ==, DMU_BONUS_BLKID);
	} else if (db->db_blkid == DMU_SPILL_BLKID) {
		ASSERT(dn != NULL);
		ASSERT3U(db->db.db_size, >=, dn->dn_bonuslen);
		ASSERT3U(db->db.db_offset, ==, 0);
	} else {
		ASSERT3U(db->db.db_offset, ==, db->db_blkid * db->db.db_size);
	}

	for (dr = db->db_data_pending; dr != NULL; dr = dr->dr_next)
		ASSERT(dr->dr_dbuf == db);

	for (dr = db->db_last_dirty; dr != NULL; dr = dr->dr_next)
		ASSERT(dr->dr_dbuf == db);

	/*
	 * We can't assert that db_size matches dn_datablksz because it
	 * can be momentarily different when another thread is doing
	 * dnode_set_blksz().
	 */
	if (db->db_level == 0 && db->db.db_object == DMU_META_DNODE_OBJECT) {
<<<<<<< HEAD
		ASSERTV(dbuf_dirty_record_t *dr = db->db_data_pending);
=======
		dr = db->db_data_pending;
>>>>>>> 957b7b41
		/*
		 * It should only be modified in syncing context, so
		 * make sure we only have one copy of the data.
		 */
		ASSERT(dr == NULL || dr->dt.dl.dr_data == db->db_buf);
	}

	/* verify db->db_blkptr */
	if (db->db_blkptr) {
		if (db->db_parent == dn->dn_dbuf) {
			/* db is pointed to by the dnode */
			/* ASSERT3U(db->db_blkid, <, dn->dn_nblkptr); */
			if (DMU_OBJECT_IS_SPECIAL(db->db.db_object))
				ASSERT(db->db_parent == NULL);
			else
				ASSERT(db->db_parent != NULL);
			if (db->db_blkid != DMU_SPILL_BLKID)
				ASSERT3P(db->db_blkptr, ==,
				    &dn->dn_phys->dn_blkptr[db->db_blkid]);
		} else {
			/* db is pointed to by an indirect block */
			ASSERTV(int epb = db->db_parent->db.db_size >>
				SPA_BLKPTRSHIFT);
			ASSERT3U(db->db_parent->db_level, ==, db->db_level+1);
			ASSERT3U(db->db_parent->db.db_object, ==,
			    db->db.db_object);
			/*
			 * dnode_grow_indblksz() can make this fail if we don't
			 * have the struct_rwlock.  XXX indblksz no longer
			 * grows.  safe to do this now?
			 */
			if (RW_WRITE_HELD(&db->db_dnode->dn_struct_rwlock)) {
				ASSERT3P(db->db_blkptr, ==,
				    ((blkptr_t *)db->db_parent->db.db_data +
				    db->db_blkid % epb));
			}
		}
	}
	if ((db->db_blkptr == NULL || BP_IS_HOLE(db->db_blkptr)) &&
	    (db->db_buf == NULL || db->db_buf->b_data) &&
	    db->db.db_data && db->db_blkid != DMU_BONUS_BLKID &&
	    db->db_state != DB_FILL && !dn->dn_free_txg) {
		/*
		 * If the blkptr isn't set but they have nonzero data,
		 * it had better be dirty, otherwise we'll lose that
		 * data when we evict this buffer.
		 */
		if (db->db_dirtycnt == 0) {
			ASSERTV(uint64_t *buf = db->db.db_data);
			int i;

			for (i = 0; i < db->db.db_size >> 3; i++) {
				ASSERT(buf[i] == 0);
			}
		}
	}
}
#endif

static void
dbuf_update_data(dmu_buf_impl_t *db)
{
	ASSERT(MUTEX_HELD(&db->db_mtx));
	if (db->db_level == 0 && db->db_user_data_ptr_ptr) {
		ASSERT(!refcount_is_zero(&db->db_holds));
		*db->db_user_data_ptr_ptr = db->db.db_data;
	}
}

static void
dbuf_set_data(dmu_buf_impl_t *db, arc_buf_t *buf)
{
	ASSERT(MUTEX_HELD(&db->db_mtx));
	ASSERT(db->db_buf == NULL || !arc_has_callback(db->db_buf));
	db->db_buf = buf;
	if (buf != NULL) {
		ASSERT(buf->b_data != NULL);
		db->db.db_data = buf->b_data;
		if (!arc_released(buf))
			arc_set_callback(buf, dbuf_do_evict, db);
		dbuf_update_data(db);
	} else {
		dbuf_evict_user(db);
		db->db.db_data = NULL;
		if (db->db_state != DB_NOFILL)
			db->db_state = DB_UNCACHED;
	}
}

/*
 * Loan out an arc_buf for read.  Return the loaned arc_buf.
 */
arc_buf_t *
dbuf_loan_arcbuf(dmu_buf_impl_t *db)
{
	arc_buf_t *abuf;

	mutex_enter(&db->db_mtx);
	if (arc_released(db->db_buf) || refcount_count(&db->db_holds) > 1) {
		int blksz = db->db.db_size;
		mutex_exit(&db->db_mtx);
		abuf = arc_loan_buf(db->db_dnode->dn_objset->os_spa, blksz);
		bcopy(db->db.db_data, abuf->b_data, blksz);
	} else {
		abuf = db->db_buf;
		arc_loan_inuse_buf(abuf, db);
		dbuf_set_data(db, NULL);
		mutex_exit(&db->db_mtx);
	}
	return (abuf);
}

uint64_t
dbuf_whichblock(dnode_t *dn, uint64_t offset)
{
	if (dn->dn_datablkshift) {
		return (offset >> dn->dn_datablkshift);
	} else {
		ASSERT3U(offset, <, dn->dn_datablksz);
		return (0);
	}
}

static void
dbuf_read_done(zio_t *zio, arc_buf_t *buf, void *vdb)
{
	dmu_buf_impl_t *db = vdb;

	mutex_enter(&db->db_mtx);
	ASSERT3U(db->db_state, ==, DB_READ);
	/*
	 * All reads are synchronous, so we must have a hold on the dbuf
	 */
	ASSERT(refcount_count(&db->db_holds) > 0);
	ASSERT(db->db_buf == NULL);
	ASSERT(db->db.db_data == NULL);
	if (db->db_level == 0 && db->db_freed_in_flight) {
		/* we were freed in flight; disregard any error */
		arc_release(buf, db);
		bzero(buf->b_data, db->db.db_size);
		arc_buf_freeze(buf);
		db->db_freed_in_flight = FALSE;
		dbuf_set_data(db, buf);
		db->db_state = DB_CACHED;
	} else if (zio == NULL || zio->io_error == 0) {
		dbuf_set_data(db, buf);
		db->db_state = DB_CACHED;
	} else {
		ASSERT(db->db_blkid != DMU_BONUS_BLKID);
		ASSERT3P(db->db_buf, ==, NULL);
		VERIFY(arc_buf_remove_ref(buf, db) == 1);
		db->db_state = DB_UNCACHED;
	}
	cv_broadcast(&db->db_changed);
	dbuf_rele_and_unlock(db, NULL);
}

static void
dbuf_read_impl(dmu_buf_impl_t *db, zio_t *zio, uint32_t *flags)
{
	dnode_t *dn = db->db_dnode;
	zbookmark_t zb;
	uint32_t aflags = ARC_NOWAIT;
	arc_buf_t *pbuf;

	ASSERT(!refcount_is_zero(&db->db_holds));
	/* We need the struct_rwlock to prevent db_blkptr from changing. */
	ASSERT(RW_LOCK_HELD(&dn->dn_struct_rwlock));
	ASSERT(MUTEX_HELD(&db->db_mtx));
	ASSERT(db->db_state == DB_UNCACHED);
	ASSERT(db->db_buf == NULL);

	if (db->db_blkid == DMU_BONUS_BLKID) {
		int bonuslen = MIN(dn->dn_bonuslen, dn->dn_phys->dn_bonuslen);

		ASSERT3U(bonuslen, <=, db->db.db_size);
		db->db.db_data = zio_buf_alloc(DN_MAX_BONUSLEN);
		arc_space_consume(DN_MAX_BONUSLEN, ARC_SPACE_OTHER);
		if (bonuslen < DN_MAX_BONUSLEN)
			bzero(db->db.db_data, DN_MAX_BONUSLEN);
		if (bonuslen)
			bcopy(DN_BONUS(dn->dn_phys), db->db.db_data, bonuslen);
		dbuf_update_data(db);
		db->db_state = DB_CACHED;
		mutex_exit(&db->db_mtx);
		return;
	}

	/*
	 * Recheck BP_IS_HOLE() after dnode_block_freed() in case dnode_sync()
	 * processes the delete record and clears the bp while we are waiting
	 * for the dn_mtx (resulting in a "no" from block_freed).
	 */
	if (db->db_blkptr == NULL || BP_IS_HOLE(db->db_blkptr) ||
	    (db->db_level == 0 && (dnode_block_freed(dn, db->db_blkid) ||
	    BP_IS_HOLE(db->db_blkptr)))) {
		arc_buf_contents_t type = DBUF_GET_BUFC_TYPE(db);

		dbuf_set_data(db, arc_buf_alloc(dn->dn_objset->os_spa,
		    db->db.db_size, db, type));
		bzero(db->db.db_data, db->db.db_size);
		db->db_state = DB_CACHED;
		*flags |= DB_RF_CACHED;
		mutex_exit(&db->db_mtx);
		return;
	}

	db->db_state = DB_READ;
	mutex_exit(&db->db_mtx);

	if (DBUF_IS_L2CACHEABLE(db))
		aflags |= ARC_L2CACHE;

	SET_BOOKMARK(&zb, db->db_objset->os_dsl_dataset ?
	    db->db_objset->os_dsl_dataset->ds_object : DMU_META_OBJSET,
	    db->db.db_object, db->db_level, db->db_blkid);

	dbuf_add_ref(db, NULL);
	/* ZIO_FLAG_CANFAIL callers have to check the parent zio's error */

	if (db->db_parent)
		pbuf = db->db_parent->db_buf;
	else
		pbuf = db->db_objset->os_phys_buf;

	(void) dsl_read(zio, dn->dn_objset->os_spa, db->db_blkptr, pbuf,
	    dbuf_read_done, db, ZIO_PRIORITY_SYNC_READ,
	    (*flags & DB_RF_CANFAIL) ? ZIO_FLAG_CANFAIL : ZIO_FLAG_MUSTSUCCEED,
	    &aflags, &zb);
	if (aflags & ARC_CACHED)
		*flags |= DB_RF_CACHED;
}

int
dbuf_read(dmu_buf_impl_t *db, zio_t *zio, uint32_t flags)
{
	int err = 0;
	int havepzio = (zio != NULL);
	int prefetch;

	/*
	 * We don't have to hold the mutex to check db_state because it
	 * can't be freed while we have a hold on the buffer.
	 */
	ASSERT(!refcount_is_zero(&db->db_holds));

	if (db->db_state == DB_NOFILL)
		return (EIO);

	if ((flags & DB_RF_HAVESTRUCT) == 0)
		rw_enter(&db->db_dnode->dn_struct_rwlock, RW_READER);

	prefetch = db->db_level == 0 && db->db_blkid != DMU_BONUS_BLKID &&
	    (flags & DB_RF_NOPREFETCH) == 0 && db->db_dnode != NULL &&
	    DBUF_IS_CACHEABLE(db);

	mutex_enter(&db->db_mtx);
	if (db->db_state == DB_CACHED) {
		mutex_exit(&db->db_mtx);
		if (prefetch)
			dmu_zfetch(&db->db_dnode->dn_zfetch, db->db.db_offset,
			    db->db.db_size, TRUE);
		if ((flags & DB_RF_HAVESTRUCT) == 0)
			rw_exit(&db->db_dnode->dn_struct_rwlock);
	} else if (db->db_state == DB_UNCACHED) {
		if (zio == NULL) {
			zio = zio_root(db->db_dnode->dn_objset->os_spa,
			    NULL, NULL, ZIO_FLAG_CANFAIL);
		}
		dbuf_read_impl(db, zio, &flags);

		/* dbuf_read_impl has dropped db_mtx for us */

		if (prefetch)
			dmu_zfetch(&db->db_dnode->dn_zfetch, db->db.db_offset,
			    db->db.db_size, flags & DB_RF_CACHED);

		if ((flags & DB_RF_HAVESTRUCT) == 0)
			rw_exit(&db->db_dnode->dn_struct_rwlock);

		if (!havepzio)
			err = zio_wait(zio);
	} else {
		mutex_exit(&db->db_mtx);
		if (prefetch)
			dmu_zfetch(&db->db_dnode->dn_zfetch, db->db.db_offset,
			    db->db.db_size, TRUE);
		if ((flags & DB_RF_HAVESTRUCT) == 0)
			rw_exit(&db->db_dnode->dn_struct_rwlock);

		mutex_enter(&db->db_mtx);
		if ((flags & DB_RF_NEVERWAIT) == 0) {
			while (db->db_state == DB_READ ||
			    db->db_state == DB_FILL) {
				ASSERT(db->db_state == DB_READ ||
				    (flags & DB_RF_HAVESTRUCT) == 0);
				cv_wait(&db->db_changed, &db->db_mtx);
			}
			if (db->db_state == DB_UNCACHED)
				err = EIO;
		}
		mutex_exit(&db->db_mtx);
	}

	ASSERT(err || havepzio || db->db_state == DB_CACHED);
	return (err);
}

static void
dbuf_noread(dmu_buf_impl_t *db)
{
	ASSERT(!refcount_is_zero(&db->db_holds));
	ASSERT(db->db_blkid != DMU_BONUS_BLKID);
	mutex_enter(&db->db_mtx);
	while (db->db_state == DB_READ || db->db_state == DB_FILL)
		cv_wait(&db->db_changed, &db->db_mtx);
	if (db->db_state == DB_UNCACHED) {
		arc_buf_contents_t type = DBUF_GET_BUFC_TYPE(db);

		ASSERT(db->db_buf == NULL);
		ASSERT(db->db.db_data == NULL);
		dbuf_set_data(db, arc_buf_alloc(db->db_dnode->dn_objset->os_spa,
		    db->db.db_size, db, type));
		db->db_state = DB_FILL;
	} else if (db->db_state == DB_NOFILL) {
		dbuf_set_data(db, NULL);
	} else {
		ASSERT3U(db->db_state, ==, DB_CACHED);
	}
	mutex_exit(&db->db_mtx);
}

/*
 * This is our just-in-time copy function.  It makes a copy of
 * buffers, that have been modified in a previous transaction
 * group, before we modify them in the current active group.
 *
 * This function is used in two places: when we are dirtying a
 * buffer for the first time in a txg, and when we are freeing
 * a range in a dnode that includes this buffer.
 *
 * Note that when we are called from dbuf_free_range() we do
 * not put a hold on the buffer, we just traverse the active
 * dbuf list for the dnode.
 */
static void
dbuf_fix_old_data(dmu_buf_impl_t *db, uint64_t txg)
{
	dbuf_dirty_record_t *dr = db->db_last_dirty;

	ASSERT(MUTEX_HELD(&db->db_mtx));
	ASSERT(db->db.db_data != NULL);
	ASSERT(db->db_level == 0);
	ASSERT(db->db.db_object != DMU_META_DNODE_OBJECT);

	if (dr == NULL ||
	    (dr->dt.dl.dr_data !=
	    ((db->db_blkid  == DMU_BONUS_BLKID) ? db->db.db_data : db->db_buf)))
		return;

	/*
	 * If the last dirty record for this dbuf has not yet synced
	 * and its referencing the dbuf data, either:
	 * 	reset the reference to point to a new copy,
	 * or (if there a no active holders)
	 *	just null out the current db_data pointer.
	 */
	ASSERT(dr->dr_txg >= txg - 2);
	if (db->db_blkid == DMU_BONUS_BLKID) {
		/* Note that the data bufs here are zio_bufs */
		dr->dt.dl.dr_data = zio_buf_alloc(DN_MAX_BONUSLEN);
		arc_space_consume(DN_MAX_BONUSLEN, ARC_SPACE_OTHER);
		bcopy(db->db.db_data, dr->dt.dl.dr_data, DN_MAX_BONUSLEN);
	} else if (refcount_count(&db->db_holds) > db->db_dirtycnt) {
		int size = db->db.db_size;
		arc_buf_contents_t type = DBUF_GET_BUFC_TYPE(db);
		dr->dt.dl.dr_data = arc_buf_alloc(
		    db->db_dnode->dn_objset->os_spa, size, db, type);
		bcopy(db->db.db_data, dr->dt.dl.dr_data->b_data, size);
	} else {
		dbuf_set_data(db, NULL);
	}
}

void
dbuf_unoverride(dbuf_dirty_record_t *dr)
{
	dmu_buf_impl_t *db = dr->dr_dbuf;
	blkptr_t *bp = &dr->dt.dl.dr_overridden_by;
	uint64_t txg = dr->dr_txg;

	ASSERT(MUTEX_HELD(&db->db_mtx));
	ASSERT(dr->dt.dl.dr_override_state != DR_IN_DMU_SYNC);
	ASSERT(db->db_level == 0);

	if (db->db_blkid == DMU_BONUS_BLKID ||
	    dr->dt.dl.dr_override_state == DR_NOT_OVERRIDDEN)
		return;

	ASSERT(db->db_data_pending != dr);

	/* free this block */
	if (!BP_IS_HOLE(bp))
		zio_free(db->db_dnode->dn_objset->os_spa, txg, bp);

	dr->dt.dl.dr_override_state = DR_NOT_OVERRIDDEN;
	/*
	 * Release the already-written buffer, so we leave it in
	 * a consistent dirty state.  Note that all callers are
	 * modifying the buffer, so they will immediately do
	 * another (redundant) arc_release().  Therefore, leave
	 * the buf thawed to save the effort of freezing &
	 * immediately re-thawing it.
	 */
	arc_release(dr->dt.dl.dr_data, db);
}

/*
 * Evict (if its unreferenced) or clear (if its referenced) any level-0
 * data blocks in the free range, so that any future readers will find
 * empty blocks.  Also, if we happen accross any level-1 dbufs in the
 * range that have not already been marked dirty, mark them dirty so
 * they stay in memory.
 */
void
dbuf_free_range(dnode_t *dn, uint64_t start, uint64_t end, dmu_tx_t *tx)
{
	dmu_buf_impl_t *db, *db_next;
	uint64_t txg = tx->tx_txg;
	int epbs = dn->dn_indblkshift - SPA_BLKPTRSHIFT;
	uint64_t first_l1 = start >> epbs;
	uint64_t last_l1 = end >> epbs;

	if (end > dn->dn_maxblkid && (end != DMU_SPILL_BLKID)) {
		end = dn->dn_maxblkid;
		last_l1 = end >> epbs;
	}
	dprintf_dnode(dn, "start=%llu end=%llu\n", start, end);
	mutex_enter(&dn->dn_dbufs_mtx);
	for (db = list_head(&dn->dn_dbufs); db; db = db_next) {
		db_next = list_next(&dn->dn_dbufs, db);
		ASSERT(db->db_blkid != DMU_BONUS_BLKID);

		if (db->db_level == 1 &&
		    db->db_blkid >= first_l1 && db->db_blkid <= last_l1) {
			mutex_enter(&db->db_mtx);
			if (db->db_last_dirty &&
			    db->db_last_dirty->dr_txg < txg) {
				dbuf_add_ref(db, FTAG);
				mutex_exit(&db->db_mtx);
				dbuf_will_dirty(db, tx);
				dbuf_rele(db, FTAG);
			} else {
				mutex_exit(&db->db_mtx);
			}
		}

		if (db->db_level != 0)
			continue;
		dprintf_dbuf(db, "found buf %s\n", "");
		if (db->db_blkid < start || db->db_blkid > end)
			continue;

		/* found a level 0 buffer in the range */
		if (dbuf_undirty(db, tx))
			continue;

		mutex_enter(&db->db_mtx);
		if (db->db_state == DB_UNCACHED ||
		    db->db_state == DB_NOFILL ||
		    db->db_state == DB_EVICTING) {
			ASSERT(db->db.db_data == NULL);
			mutex_exit(&db->db_mtx);
			continue;
		}
		if (db->db_state == DB_READ || db->db_state == DB_FILL) {
			/* will be handled in dbuf_read_done or dbuf_rele */
			db->db_freed_in_flight = TRUE;
			mutex_exit(&db->db_mtx);
			continue;
		}
		if (refcount_count(&db->db_holds) == 0) {
			ASSERT(db->db_buf);
			dbuf_clear(db);
			continue;
		}
		/* The dbuf is referenced */

		if (db->db_last_dirty != NULL) {
			dbuf_dirty_record_t *dr = db->db_last_dirty;

			if (dr->dr_txg == txg) {
				/*
				 * This buffer is "in-use", re-adjust the file
				 * size to reflect that this buffer may
				 * contain new data when we sync.
				 */
				if (db->db_blkid != DMU_SPILL_BLKID &&
				    db->db_blkid > dn->dn_maxblkid)
					dn->dn_maxblkid = db->db_blkid;
				dbuf_unoverride(dr);
			} else {
				/*
				 * This dbuf is not dirty in the open context.
				 * Either uncache it (if its not referenced in
				 * the open context) or reset its contents to
				 * empty.
				 */
				dbuf_fix_old_data(db, txg);
			}
		}
		/* clear the contents if its cached */
		if (db->db_state == DB_CACHED) {
			ASSERT(db->db.db_data != NULL);
			arc_release(db->db_buf, db);
			bzero(db->db.db_data, db->db.db_size);
			arc_buf_freeze(db->db_buf);
		}

		mutex_exit(&db->db_mtx);
	}
	mutex_exit(&dn->dn_dbufs_mtx);
}

static int
dbuf_block_freeable(dmu_buf_impl_t *db)
{
	dsl_dataset_t *ds = db->db_objset->os_dsl_dataset;
	uint64_t birth_txg = 0;

	/*
	 * We don't need any locking to protect db_blkptr:
	 * If it's syncing, then db_last_dirty will be set
	 * so we'll ignore db_blkptr.
	 */
	ASSERT(MUTEX_HELD(&db->db_mtx));
	if (db->db_last_dirty)
		birth_txg = db->db_last_dirty->dr_txg;
	else if (db->db_blkptr)
		birth_txg = db->db_blkptr->blk_birth;

	/* If we don't exist or are in a snapshot, we can't be freed */
	if (birth_txg)
		return (ds == NULL ||
		    dsl_dataset_block_freeable(ds, db->db_blkptr, birth_txg));
	else
		return (FALSE);
}

void
dbuf_new_size(dmu_buf_impl_t *db, int size, dmu_tx_t *tx)
{
	arc_buf_t *buf, *obuf;
	int osize = db->db.db_size;
	arc_buf_contents_t type = DBUF_GET_BUFC_TYPE(db);

	ASSERT(db->db_blkid != DMU_BONUS_BLKID);

	/* XXX does *this* func really need the lock? */
	ASSERT(RW_WRITE_HELD(&db->db_dnode->dn_struct_rwlock));

	/*
	 * This call to dbuf_will_dirty() with the dn_struct_rwlock held
	 * is OK, because there can be no other references to the db
	 * when we are changing its size, so no concurrent DB_FILL can
	 * be happening.
	 */
	/*
	 * XXX we should be doing a dbuf_read, checking the return
	 * value and returning that up to our callers
	 */
	dbuf_will_dirty(db, tx);

	/* create the data buffer for the new block */
	buf = arc_buf_alloc(db->db_dnode->dn_objset->os_spa, size, db, type);

	/* copy old block data to the new block */
	obuf = db->db_buf;
	bcopy(obuf->b_data, buf->b_data, MIN(osize, size));
	/* zero the remainder */
	if (size > osize)
		bzero((uint8_t *)buf->b_data + osize, size - osize);

	mutex_enter(&db->db_mtx);
	dbuf_set_data(db, buf);
	VERIFY(arc_buf_remove_ref(obuf, db) == 1);
	db->db.db_size = size;

	if (db->db_level == 0) {
		ASSERT3U(db->db_last_dirty->dr_txg, ==, tx->tx_txg);
		db->db_last_dirty->dt.dl.dr_data = buf;
	}
	mutex_exit(&db->db_mtx);

	dnode_willuse_space(db->db_dnode, size-osize, tx);
}

void
dbuf_release_bp(dmu_buf_impl_t *db)
{
	objset_t *os = db->db_dnode->dn_objset;
	zbookmark_t zb;

	ASSERT(dsl_pool_sync_context(dmu_objset_pool(os)));
	ASSERT(arc_released(os->os_phys_buf) ||
	    list_link_active(&os->os_dsl_dataset->ds_synced_link));
	ASSERT(db->db_parent == NULL || arc_released(db->db_parent->db_buf));

	zb.zb_objset = os->os_dsl_dataset ?
	    os->os_dsl_dataset->ds_object : 0;
	zb.zb_object = db->db.db_object;
	zb.zb_level = db->db_level;
	zb.zb_blkid = db->db_blkid;
	(void) arc_release_bp(db->db_buf, db,
	    db->db_blkptr, os->os_spa, &zb);
}

dbuf_dirty_record_t *
dbuf_dirty(dmu_buf_impl_t *db, dmu_tx_t *tx)
{
	dnode_t *dn = db->db_dnode;
	objset_t *os = dn->dn_objset;
	dbuf_dirty_record_t **drp, *dr;
	int drop_struct_lock = FALSE;
	boolean_t do_free_accounting = B_FALSE;
	int txgoff = tx->tx_txg & TXG_MASK;

	ASSERT(tx->tx_txg != 0);
	ASSERT(!refcount_is_zero(&db->db_holds));
	DMU_TX_DIRTY_BUF(tx, db);

	/*
	 * Shouldn't dirty a regular buffer in syncing context.  Private
	 * objects may be dirtied in syncing context, but only if they
	 * were already pre-dirtied in open context.
	 */
	ASSERT(!dmu_tx_is_syncing(tx) ||
	    BP_IS_HOLE(dn->dn_objset->os_rootbp) ||
	    DMU_OBJECT_IS_SPECIAL(dn->dn_object) ||
	    dn->dn_objset->os_dsl_dataset == NULL);
	/*
	 * We make this assert for private objects as well, but after we
	 * check if we're already dirty.  They are allowed to re-dirty
	 * in syncing context.
	 */
	ASSERT(dn->dn_object == DMU_META_DNODE_OBJECT ||
	    dn->dn_dirtyctx == DN_UNDIRTIED || dn->dn_dirtyctx ==
	    (dmu_tx_is_syncing(tx) ? DN_DIRTY_SYNC : DN_DIRTY_OPEN));

	mutex_enter(&db->db_mtx);
	/*
	 * XXX make this true for indirects too?  The problem is that
	 * transactions created with dmu_tx_create_assigned() from
	 * syncing context don't bother holding ahead.
	 */
	ASSERT(db->db_level != 0 ||
	    db->db_state == DB_CACHED || db->db_state == DB_FILL ||
	    db->db_state == DB_NOFILL);

	mutex_enter(&dn->dn_mtx);
	/*
	 * Don't set dirtyctx to SYNC if we're just modifying this as we
	 * initialize the objset.
	 */
	if (dn->dn_dirtyctx == DN_UNDIRTIED &&
	    !BP_IS_HOLE(dn->dn_objset->os_rootbp)) {
		dn->dn_dirtyctx =
		    (dmu_tx_is_syncing(tx) ? DN_DIRTY_SYNC : DN_DIRTY_OPEN);
		ASSERT(dn->dn_dirtyctx_firstset == NULL);
		dn->dn_dirtyctx_firstset = kmem_alloc(1, KM_SLEEP);
	}
	mutex_exit(&dn->dn_mtx);

	if (db->db_blkid == DMU_SPILL_BLKID)
		dn->dn_have_spill = B_TRUE;

	/*
	 * If this buffer is already dirty, we're done.
	 */
	drp = &db->db_last_dirty;
	ASSERT(*drp == NULL || (*drp)->dr_txg <= tx->tx_txg ||
	    db->db.db_object == DMU_META_DNODE_OBJECT);
	while ((dr = *drp) != NULL && dr->dr_txg > tx->tx_txg)
		drp = &dr->dr_next;
	if (dr && dr->dr_txg == tx->tx_txg) {
		if (db->db_level == 0 && db->db_blkid != DMU_BONUS_BLKID) {
			/*
			 * If this buffer has already been written out,
			 * we now need to reset its state.
			 */
			dbuf_unoverride(dr);
			if (db->db.db_object != DMU_META_DNODE_OBJECT &&
			    db->db_state != DB_NOFILL)
				arc_buf_thaw(db->db_buf);
		}
		mutex_exit(&db->db_mtx);
		return (dr);
	}

	/*
	 * Only valid if not already dirty.
	 */
	ASSERT(dn->dn_object == 0 ||
	    dn->dn_dirtyctx == DN_UNDIRTIED || dn->dn_dirtyctx ==
	    (dmu_tx_is_syncing(tx) ? DN_DIRTY_SYNC : DN_DIRTY_OPEN));

	ASSERT3U(dn->dn_nlevels, >, db->db_level);
	ASSERT((dn->dn_phys->dn_nlevels == 0 && db->db_level == 0) ||
	    dn->dn_phys->dn_nlevels > db->db_level ||
	    dn->dn_next_nlevels[txgoff] > db->db_level ||
	    dn->dn_next_nlevels[(tx->tx_txg-1) & TXG_MASK] > db->db_level ||
	    dn->dn_next_nlevels[(tx->tx_txg-2) & TXG_MASK] > db->db_level);

	/*
	 * We should only be dirtying in syncing context if it's the
	 * mos or we're initializing the os or it's a special object.
	 * However, we are allowed to dirty in syncing context provided
	 * we already dirtied it in open context.  Hence we must make
	 * this assertion only if we're not already dirty.
	 */
	ASSERT(!dmu_tx_is_syncing(tx) || DMU_OBJECT_IS_SPECIAL(dn->dn_object) ||
	    os->os_dsl_dataset == NULL || BP_IS_HOLE(os->os_rootbp));
	ASSERT(db->db.db_size != 0);

	dprintf_dbuf(db, "size=%llx\n", (u_longlong_t)db->db.db_size);

	if (db->db_blkid != DMU_BONUS_BLKID) {
		/*
		 * Update the accounting.
		 * Note: we delay "free accounting" until after we drop
		 * the db_mtx.  This keeps us from grabbing other locks
		 * (and possibly deadlocking) in bp_get_dsize() while
		 * also holding the db_mtx.
		 */
		dnode_willuse_space(dn, db->db.db_size, tx);
		do_free_accounting = dbuf_block_freeable(db);
	}

	/*
	 * If this buffer is dirty in an old transaction group we need
	 * to make a copy of it so that the changes we make in this
	 * transaction group won't leak out when we sync the older txg.
	 */
	dr = kmem_zalloc(sizeof (dbuf_dirty_record_t), KM_SLEEP);
	if (db->db_level == 0) {
		void *data_old = db->db_buf;

		if (db->db_state != DB_NOFILL) {
			if (db->db_blkid == DMU_BONUS_BLKID) {
				dbuf_fix_old_data(db, tx->tx_txg);
				data_old = db->db.db_data;
			} else if (db->db.db_object != DMU_META_DNODE_OBJECT) {
				/*
				 * Release the data buffer from the cache so
				 * that we can modify it without impacting
				 * possible other users of this cached data
				 * block.  Note that indirect blocks and
				 * private objects are not released until the
				 * syncing state (since they are only modified
				 * then).
				 */
				arc_release(db->db_buf, db);
				dbuf_fix_old_data(db, tx->tx_txg);
				data_old = db->db_buf;
			}
			ASSERT(data_old != NULL);
		}
		dr->dt.dl.dr_data = data_old;
	} else {
		mutex_init(&dr->dt.di.dr_mtx, NULL, MUTEX_DEFAULT, NULL);
		list_create(&dr->dt.di.dr_children,
		    sizeof (dbuf_dirty_record_t),
		    offsetof(dbuf_dirty_record_t, dr_dirty_node));
	}
	dr->dr_dbuf = db;
	dr->dr_txg = tx->tx_txg;
	dr->dr_next = *drp;
	*drp = dr;

	/*
	 * We could have been freed_in_flight between the dbuf_noread
	 * and dbuf_dirty.  We win, as though the dbuf_noread() had
	 * happened after the free.
	 */
	if (db->db_level == 0 && db->db_blkid != DMU_BONUS_BLKID &&
	    db->db_blkid != DMU_SPILL_BLKID) {
		mutex_enter(&dn->dn_mtx);
		dnode_clear_range(dn, db->db_blkid, 1, tx);
		mutex_exit(&dn->dn_mtx);
		db->db_freed_in_flight = FALSE;
	}

	/*
	 * This buffer is now part of this txg
	 */
	dbuf_add_ref(db, (void *)(uintptr_t)tx->tx_txg);
	db->db_dirtycnt += 1;
	ASSERT3U(db->db_dirtycnt, <=, 3);

	mutex_exit(&db->db_mtx);

	if (db->db_blkid == DMU_BONUS_BLKID ||
	    db->db_blkid == DMU_SPILL_BLKID) {
		mutex_enter(&dn->dn_mtx);
		ASSERT(!list_link_active(&dr->dr_dirty_node));
		list_insert_tail(&dn->dn_dirty_records[txgoff], dr);
		mutex_exit(&dn->dn_mtx);
		dnode_setdirty(dn, tx);
		return (dr);
	} else if (do_free_accounting) {
		blkptr_t *bp = db->db_blkptr;
		int64_t willfree = (bp && !BP_IS_HOLE(bp)) ?
		    bp_get_dsize(os->os_spa, bp) : db->db.db_size;
		/*
		 * This is only a guess -- if the dbuf is dirty
		 * in a previous txg, we don't know how much
		 * space it will use on disk yet.  We should
		 * really have the struct_rwlock to access
		 * db_blkptr, but since this is just a guess,
		 * it's OK if we get an odd answer.
		 */
		dnode_willuse_space(dn, -willfree, tx);
	}

	if (!RW_WRITE_HELD(&dn->dn_struct_rwlock)) {
		rw_enter(&dn->dn_struct_rwlock, RW_READER);
		drop_struct_lock = TRUE;
	}

	if (db->db_level == 0) {
		dnode_new_blkid(dn, db->db_blkid, tx, drop_struct_lock);
		ASSERT(dn->dn_maxblkid >= db->db_blkid);
	}

	if (db->db_level+1 < dn->dn_nlevels) {
		dmu_buf_impl_t *parent = db->db_parent;
		dbuf_dirty_record_t *di;
		int parent_held = FALSE;

		if (db->db_parent == NULL || db->db_parent == dn->dn_dbuf) {
			int epbs = dn->dn_indblkshift - SPA_BLKPTRSHIFT;

			parent = dbuf_hold_level(dn, db->db_level+1,
			    db->db_blkid >> epbs, FTAG);
			ASSERT(parent != NULL);
			parent_held = TRUE;
		}
		if (drop_struct_lock)
			rw_exit(&dn->dn_struct_rwlock);
		ASSERT3U(db->db_level+1, ==, parent->db_level);
		di = dbuf_dirty(parent, tx);
		if (parent_held)
			dbuf_rele(parent, FTAG);

		mutex_enter(&db->db_mtx);
		/*  possible race with dbuf_undirty() */
		if (db->db_last_dirty == dr ||
		    dn->dn_object == DMU_META_DNODE_OBJECT) {
			mutex_enter(&di->dt.di.dr_mtx);
			ASSERT3U(di->dr_txg, ==, tx->tx_txg);
			ASSERT(!list_link_active(&dr->dr_dirty_node));
			list_insert_tail(&di->dt.di.dr_children, dr);
			mutex_exit(&di->dt.di.dr_mtx);
			dr->dr_parent = di;
		}
		mutex_exit(&db->db_mtx);
	} else {
		ASSERT(db->db_level+1 == dn->dn_nlevels);
		ASSERT(db->db_blkid < dn->dn_nblkptr);
		ASSERT(db->db_parent == NULL ||
		    db->db_parent == db->db_dnode->dn_dbuf);
		mutex_enter(&dn->dn_mtx);
		ASSERT(!list_link_active(&dr->dr_dirty_node));
		list_insert_tail(&dn->dn_dirty_records[txgoff], dr);
		mutex_exit(&dn->dn_mtx);
		if (drop_struct_lock)
			rw_exit(&dn->dn_struct_rwlock);
	}

	dnode_setdirty(dn, tx);
	return (dr);
}

static int
dbuf_undirty(dmu_buf_impl_t *db, dmu_tx_t *tx)
{
	dnode_t *dn = db->db_dnode;
	uint64_t txg = tx->tx_txg;
	dbuf_dirty_record_t *dr, **drp;

	ASSERT(txg != 0);
	ASSERT(db->db_blkid != DMU_BONUS_BLKID);

	mutex_enter(&db->db_mtx);
	/*
	 * If this buffer is not dirty, we're done.
	 */
	for (drp = &db->db_last_dirty; (dr = *drp) != NULL; drp = &dr->dr_next)
		if (dr->dr_txg <= txg)
			break;
	if (dr == NULL || dr->dr_txg < txg) {
		mutex_exit(&db->db_mtx);
		return (0);
	}
	ASSERT(dr->dr_txg == txg);
	ASSERT(dr->dr_dbuf == db);

	/*
	 * If this buffer is currently held, we cannot undirty
	 * it, since one of the current holders may be in the
	 * middle of an update.  Note that users of dbuf_undirty()
	 * should not place a hold on the dbuf before the call.
	 */
	if (refcount_count(&db->db_holds) > db->db_dirtycnt) {
		mutex_exit(&db->db_mtx);
		/* Make sure we don't toss this buffer at sync phase */
		mutex_enter(&dn->dn_mtx);
		dnode_clear_range(dn, db->db_blkid, 1, tx);
		mutex_exit(&dn->dn_mtx);
		return (0);
	}

	dprintf_dbuf(db, "size=%llx\n", (u_longlong_t)db->db.db_size);

	ASSERT(db->db.db_size != 0);

	/* XXX would be nice to fix up dn_towrite_space[] */

	*drp = dr->dr_next;

	if (dr->dr_parent) {
		mutex_enter(&dr->dr_parent->dt.di.dr_mtx);
		list_remove(&dr->dr_parent->dt.di.dr_children, dr);
		mutex_exit(&dr->dr_parent->dt.di.dr_mtx);
	} else if (db->db_level+1 == dn->dn_nlevels) {
		ASSERT(db->db_blkptr == NULL || db->db_parent == dn->dn_dbuf);
		mutex_enter(&dn->dn_mtx);
		list_remove(&dn->dn_dirty_records[txg & TXG_MASK], dr);
		mutex_exit(&dn->dn_mtx);
	}

	if (db->db_level == 0) {
		if (db->db_state != DB_NOFILL) {
			dbuf_unoverride(dr);

			ASSERT(db->db_buf != NULL);
			ASSERT(dr->dt.dl.dr_data != NULL);
			if (dr->dt.dl.dr_data != db->db_buf)
				VERIFY(arc_buf_remove_ref(dr->dt.dl.dr_data,
				    db) == 1);
		}
	} else {
		ASSERT(db->db_buf != NULL);
		ASSERT(list_head(&dr->dt.di.dr_children) == NULL);
		mutex_destroy(&dr->dt.di.dr_mtx);
		list_destroy(&dr->dt.di.dr_children);
	}
	kmem_free(dr, sizeof (dbuf_dirty_record_t));

	ASSERT(db->db_dirtycnt > 0);
	db->db_dirtycnt -= 1;

	if (refcount_remove(&db->db_holds, (void *)(uintptr_t)txg) == 0) {
		arc_buf_t *buf = db->db_buf;

		ASSERT(db->db_state == DB_NOFILL || arc_released(buf));
		dbuf_set_data(db, NULL);
		VERIFY(arc_buf_remove_ref(buf, db) == 1);
		dbuf_evict(db);
		return (1);
	}

	mutex_exit(&db->db_mtx);
	return (0);
}

#pragma weak dmu_buf_will_dirty = dbuf_will_dirty
void
dbuf_will_dirty(dmu_buf_impl_t *db, dmu_tx_t *tx)
{
	int rf = DB_RF_MUST_SUCCEED | DB_RF_NOPREFETCH;

	ASSERT(tx->tx_txg != 0);
	ASSERT(!refcount_is_zero(&db->db_holds));

	if (RW_WRITE_HELD(&db->db_dnode->dn_struct_rwlock))
		rf |= DB_RF_HAVESTRUCT;
	(void) dbuf_read(db, NULL, rf);
	(void) dbuf_dirty(db, tx);
}

void
dmu_buf_will_not_fill(dmu_buf_t *db_fake, dmu_tx_t *tx)
{
	dmu_buf_impl_t *db = (dmu_buf_impl_t *)db_fake;

	db->db_state = DB_NOFILL;

	dmu_buf_will_fill(db_fake, tx);
}

void
dmu_buf_will_fill(dmu_buf_t *db_fake, dmu_tx_t *tx)
{
	dmu_buf_impl_t *db = (dmu_buf_impl_t *)db_fake;

	ASSERT(db->db_blkid != DMU_BONUS_BLKID);
	ASSERT(tx->tx_txg != 0);
	ASSERT(db->db_level == 0);
	ASSERT(!refcount_is_zero(&db->db_holds));

	ASSERT(db->db.db_object != DMU_META_DNODE_OBJECT ||
	    dmu_tx_private_ok(tx));

	dbuf_noread(db);
	(void) dbuf_dirty(db, tx);
}

#pragma weak dmu_buf_fill_done = dbuf_fill_done
/* ARGSUSED */
void
dbuf_fill_done(dmu_buf_impl_t *db, dmu_tx_t *tx)
{
	mutex_enter(&db->db_mtx);
	DBUF_VERIFY(db);

	if (db->db_state == DB_FILL) {
		if (db->db_level == 0 && db->db_freed_in_flight) {
			ASSERT(db->db_blkid != DMU_BONUS_BLKID);
			/* we were freed while filling */
			/* XXX dbuf_undirty? */
			bzero(db->db.db_data, db->db.db_size);
			db->db_freed_in_flight = FALSE;
		}
		db->db_state = DB_CACHED;
		cv_broadcast(&db->db_changed);
	}
	mutex_exit(&db->db_mtx);
}

/*
 * Directly assign a provided arc buf to a given dbuf if it's not referenced
 * by anybody except our caller. Otherwise copy arcbuf's contents to dbuf.
 */
void
dbuf_assign_arcbuf(dmu_buf_impl_t *db, arc_buf_t *buf, dmu_tx_t *tx)
{
	ASSERT(!refcount_is_zero(&db->db_holds));
	ASSERT(db->db_dnode->dn_object != DMU_META_DNODE_OBJECT);
	ASSERT(db->db_blkid != DMU_BONUS_BLKID);
	ASSERT(db->db_level == 0);
	ASSERT(DBUF_GET_BUFC_TYPE(db) == ARC_BUFC_DATA);
	ASSERT(buf != NULL);
	ASSERT(arc_buf_size(buf) == db->db.db_size);
	ASSERT(tx->tx_txg != 0);

	arc_return_buf(buf, db);
	ASSERT(arc_released(buf));

	mutex_enter(&db->db_mtx);

	while (db->db_state == DB_READ || db->db_state == DB_FILL)
		cv_wait(&db->db_changed, &db->db_mtx);

	ASSERT(db->db_state == DB_CACHED || db->db_state == DB_UNCACHED);

	if (db->db_state == DB_CACHED &&
	    refcount_count(&db->db_holds) - 1 > db->db_dirtycnt) {
		mutex_exit(&db->db_mtx);
		(void) dbuf_dirty(db, tx);
		bcopy(buf->b_data, db->db.db_data, db->db.db_size);
		VERIFY(arc_buf_remove_ref(buf, db) == 1);
		xuio_stat_wbuf_copied();
		return;
	}

	xuio_stat_wbuf_nocopy();
	if (db->db_state == DB_CACHED) {
		dbuf_dirty_record_t *dr = db->db_last_dirty;

		ASSERT(db->db_buf != NULL);
		if (dr != NULL && dr->dr_txg == tx->tx_txg) {
			ASSERT(dr->dt.dl.dr_data == db->db_buf);
			if (!arc_released(db->db_buf)) {
				ASSERT(dr->dt.dl.dr_override_state ==
				    DR_OVERRIDDEN);
				arc_release(db->db_buf, db);
			}
			dr->dt.dl.dr_data = buf;
			VERIFY(arc_buf_remove_ref(db->db_buf, db) == 1);
		} else if (dr == NULL || dr->dt.dl.dr_data != db->db_buf) {
			arc_release(db->db_buf, db);
			VERIFY(arc_buf_remove_ref(db->db_buf, db) == 1);
		}
		db->db_buf = NULL;
	}
	ASSERT(db->db_buf == NULL);
	dbuf_set_data(db, buf);
	db->db_state = DB_FILL;
	mutex_exit(&db->db_mtx);
	(void) dbuf_dirty(db, tx);
	dbuf_fill_done(db, tx);
}

/*
 * "Clear" the contents of this dbuf.  This will mark the dbuf
 * EVICTING and clear *most* of its references.  Unfortunetely,
 * when we are not holding the dn_dbufs_mtx, we can't clear the
 * entry in the dn_dbufs list.  We have to wait until dbuf_destroy()
 * in this case.  For callers from the DMU we will usually see:
 *	dbuf_clear()->arc_buf_evict()->dbuf_do_evict()->dbuf_destroy()
 * For the arc callback, we will usually see:
 * 	dbuf_do_evict()->dbuf_clear();dbuf_destroy()
 * Sometimes, though, we will get a mix of these two:
 *	DMU: dbuf_clear()->arc_buf_evict()
 *	ARC: dbuf_do_evict()->dbuf_destroy()
 */
void
dbuf_clear(dmu_buf_impl_t *db)
{
	dnode_t *dn = db->db_dnode;
	dmu_buf_impl_t *parent = db->db_parent;
	dmu_buf_impl_t *dndb = dn->dn_dbuf;
	int dbuf_gone = FALSE;

	ASSERT(MUTEX_HELD(&db->db_mtx));
	ASSERT(refcount_is_zero(&db->db_holds));

	dbuf_evict_user(db);

	if (db->db_state == DB_CACHED) {
		ASSERT(db->db.db_data != NULL);
		if (db->db_blkid == DMU_BONUS_BLKID) {
			zio_buf_free(db->db.db_data, DN_MAX_BONUSLEN);
			arc_space_return(DN_MAX_BONUSLEN, ARC_SPACE_OTHER);
		}
		db->db.db_data = NULL;
		db->db_state = DB_UNCACHED;
	}

	ASSERT(db->db_state == DB_UNCACHED || db->db_state == DB_NOFILL);
	ASSERT(db->db_data_pending == NULL);

	db->db_state = DB_EVICTING;
	db->db_blkptr = NULL;

	if (db->db_blkid != DMU_BONUS_BLKID && MUTEX_HELD(&dn->dn_dbufs_mtx)) {
		list_remove(&dn->dn_dbufs, db);
		dnode_rele(dn, db);
		db->db_dnode = NULL;
	}

	if (db->db_buf)
		dbuf_gone = arc_buf_evict(db->db_buf);

	if (!dbuf_gone)
		mutex_exit(&db->db_mtx);

	/*
	 * If this dbuf is referened from an indirect dbuf,
	 * decrement the ref count on the indirect dbuf.
	 */
	if (parent && parent != dndb)
		dbuf_rele(parent, db);
}

static int
dbuf_findbp(dnode_t *dn, int level, uint64_t blkid, int fail_sparse,
    dmu_buf_impl_t **parentp, blkptr_t **bpp)
{
	int nlevels, epbs;

	*parentp = NULL;
	*bpp = NULL;

	ASSERT(blkid != DMU_BONUS_BLKID);

	if (blkid == DMU_SPILL_BLKID) {
		mutex_enter(&dn->dn_mtx);
		if (dn->dn_have_spill &&
		    (dn->dn_phys->dn_flags & DNODE_FLAG_SPILL_BLKPTR))
			*bpp = &dn->dn_phys->dn_spill;
		else
			*bpp = NULL;
		dbuf_add_ref(dn->dn_dbuf, NULL);
		*parentp = dn->dn_dbuf;
		mutex_exit(&dn->dn_mtx);
		return (0);
	}

	if (dn->dn_phys->dn_nlevels == 0)
		nlevels = 1;
	else
		nlevels = dn->dn_phys->dn_nlevels;

	epbs = dn->dn_indblkshift - SPA_BLKPTRSHIFT;

	ASSERT3U(level * epbs, <, 64);
	ASSERT(RW_LOCK_HELD(&dn->dn_struct_rwlock));
	if (level >= nlevels ||
	    (blkid > (dn->dn_phys->dn_maxblkid >> (level * epbs)))) {
		/* the buffer has no parent yet */
		return (ENOENT);
	} else if (level < nlevels-1) {
		/* this block is referenced from an indirect block */
		int err = dbuf_hold_impl(dn, level+1,
		    blkid >> epbs, fail_sparse, NULL, parentp);
		if (err)
			return (err);
		err = dbuf_read(*parentp, NULL,
		    (DB_RF_HAVESTRUCT | DB_RF_NOPREFETCH | DB_RF_CANFAIL));
		if (err) {
			dbuf_rele(*parentp, NULL);
			*parentp = NULL;
			return (err);
		}
		*bpp = ((blkptr_t *)(*parentp)->db.db_data) +
		    (blkid & ((1ULL << epbs) - 1));
		return (0);
	} else {
		/* the block is referenced from the dnode */
		ASSERT3U(level, ==, nlevels-1);
		ASSERT(dn->dn_phys->dn_nblkptr == 0 ||
		    blkid < dn->dn_phys->dn_nblkptr);
		if (dn->dn_dbuf) {
			dbuf_add_ref(dn->dn_dbuf, NULL);
			*parentp = dn->dn_dbuf;
		}
		*bpp = &dn->dn_phys->dn_blkptr[blkid];
		return (0);
	}
}

static dmu_buf_impl_t *
dbuf_create(dnode_t *dn, uint8_t level, uint64_t blkid,
    dmu_buf_impl_t *parent, blkptr_t *blkptr)
{
	objset_t *os = dn->dn_objset;
	dmu_buf_impl_t *db, *odb;

	ASSERT(RW_LOCK_HELD(&dn->dn_struct_rwlock));
	ASSERT(dn->dn_type != DMU_OT_NONE);

	db = kmem_cache_alloc(dbuf_cache, KM_SLEEP);

	db->db_objset = os;
	db->db.db_object = dn->dn_object;
	db->db_level = level;
	db->db_blkid = blkid;
	db->db_last_dirty = NULL;
	db->db_dirtycnt = 0;
	db->db_dnode = dn;
	db->db_parent = parent;
	db->db_blkptr = blkptr;

	db->db_user_ptr = NULL;
	db->db_user_data_ptr_ptr = NULL;
	db->db_evict_func = NULL;
	db->db_immediate_evict = 0;
	db->db_freed_in_flight = 0;

	if (blkid == DMU_BONUS_BLKID) {
		ASSERT3P(parent, ==, dn->dn_dbuf);
		db->db.db_size = DN_MAX_BONUSLEN -
		    (dn->dn_nblkptr-1) * sizeof (blkptr_t);
		ASSERT3U(db->db.db_size, >=, dn->dn_bonuslen);
		db->db.db_offset = DMU_BONUS_BLKID;
		db->db_state = DB_UNCACHED;
		/* the bonus dbuf is not placed in the hash table */
		arc_space_consume(sizeof (dmu_buf_impl_t), ARC_SPACE_OTHER);
		return (db);
	} else if (blkid == DMU_SPILL_BLKID) {
		db->db.db_size = (blkptr != NULL) ?
		    BP_GET_LSIZE(blkptr) : SPA_MINBLOCKSIZE;
		db->db.db_offset = 0;
	} else {
		int blocksize =
		    db->db_level ? 1<<dn->dn_indblkshift :  dn->dn_datablksz;
		db->db.db_size = blocksize;
		db->db.db_offset = db->db_blkid * blocksize;
	}

	/*
	 * Hold the dn_dbufs_mtx while we get the new dbuf
	 * in the hash table *and* added to the dbufs list.
	 * This prevents a possible deadlock with someone
	 * trying to look up this dbuf before its added to the
	 * dn_dbufs list.
	 */
	mutex_enter(&dn->dn_dbufs_mtx);
	db->db_state = DB_EVICTING;
	if ((odb = dbuf_hash_insert(db)) != NULL) {
		/* someone else inserted it first */
		kmem_cache_free(dbuf_cache, db);
		mutex_exit(&dn->dn_dbufs_mtx);
		return (odb);
	}
	list_insert_head(&dn->dn_dbufs, db);
	db->db_state = DB_UNCACHED;
	mutex_exit(&dn->dn_dbufs_mtx);
	arc_space_consume(sizeof (dmu_buf_impl_t), ARC_SPACE_OTHER);

	if (parent && parent != dn->dn_dbuf)
		dbuf_add_ref(parent, db);

	ASSERT(dn->dn_object == DMU_META_DNODE_OBJECT ||
	    refcount_count(&dn->dn_holds) > 0);
	(void) refcount_add(&dn->dn_holds, db);

	dprintf_dbuf(db, "db=%p\n", db);

	return (db);
}

static int
dbuf_do_evict(void *private)
{
	arc_buf_t *buf = private;
	dmu_buf_impl_t *db = buf->b_private;

	if (!MUTEX_HELD(&db->db_mtx))
		mutex_enter(&db->db_mtx);

	ASSERT(refcount_is_zero(&db->db_holds));

	if (db->db_state != DB_EVICTING) {
		ASSERT(db->db_state == DB_CACHED);
		DBUF_VERIFY(db);
		db->db_buf = NULL;
		dbuf_evict(db);
	} else {
		mutex_exit(&db->db_mtx);
		dbuf_destroy(db);
	}
	return (0);
}

static void
dbuf_destroy(dmu_buf_impl_t *db)
{
	ASSERT(refcount_is_zero(&db->db_holds));

	if (db->db_blkid != DMU_BONUS_BLKID) {
		/*
		 * If this dbuf is still on the dn_dbufs list,
		 * remove it from that list.
		 */
		if (db->db_dnode) {
			dnode_t *dn = db->db_dnode;

			mutex_enter(&dn->dn_dbufs_mtx);
			list_remove(&dn->dn_dbufs, db);
			mutex_exit(&dn->dn_dbufs_mtx);

			dnode_rele(dn, db);
			db->db_dnode = NULL;
		}
		dbuf_hash_remove(db);
	}
	db->db_parent = NULL;
	db->db_buf = NULL;

	ASSERT(!list_link_active(&db->db_link));
	ASSERT(db->db.db_data == NULL);
	ASSERT(db->db_hash_next == NULL);
	ASSERT(db->db_blkptr == NULL);
	ASSERT(db->db_data_pending == NULL);

	kmem_cache_free(dbuf_cache, db);
	arc_space_return(sizeof (dmu_buf_impl_t), ARC_SPACE_OTHER);
}

void
dbuf_prefetch(dnode_t *dn, uint64_t blkid)
{
	dmu_buf_impl_t *db = NULL;
	blkptr_t *bp = NULL;

	ASSERT(blkid != DMU_BONUS_BLKID);
	ASSERT(RW_LOCK_HELD(&dn->dn_struct_rwlock));

	if (dnode_block_freed(dn, blkid))
		return;

	/* dbuf_find() returns with db_mtx held */
	if ((db = dbuf_find(dn, 0, blkid))) {
		if (refcount_count(&db->db_holds) > 0) {
			/*
			 * This dbuf is active.  We assume that it is
			 * already CACHED, or else about to be either
			 * read or filled.
			 */
			mutex_exit(&db->db_mtx);
			return;
		}
		mutex_exit(&db->db_mtx);
		db = NULL;
	}

	if (dbuf_findbp(dn, 0, blkid, TRUE, &db, &bp) == 0) {
		if (bp && !BP_IS_HOLE(bp)) {
			int priority = dn->dn_type == DMU_OT_DDT_ZAP ?
			    ZIO_PRIORITY_DDT_PREFETCH : ZIO_PRIORITY_ASYNC_READ;
			arc_buf_t *pbuf;
			dsl_dataset_t *ds = dn->dn_objset->os_dsl_dataset;
			uint32_t aflags = ARC_NOWAIT | ARC_PREFETCH;
			zbookmark_t zb;

			SET_BOOKMARK(&zb, ds ? ds->ds_object : DMU_META_OBJSET,
			    dn->dn_object, 0, blkid);

			if (db)
				pbuf = db->db_buf;
			else
				pbuf = dn->dn_objset->os_phys_buf;

			(void) dsl_read(NULL, dn->dn_objset->os_spa,
			    bp, pbuf, NULL, NULL, priority,
			    ZIO_FLAG_CANFAIL | ZIO_FLAG_SPECULATIVE,
			    &aflags, &zb);
		}
		if (db)
			dbuf_rele(db, NULL);
	}
}

/*
 * Returns with db_holds incremented, and db_mtx not held.
 * Note: dn_struct_rwlock must be held.
 */
int
dbuf_hold_impl(dnode_t *dn, uint8_t level, uint64_t blkid, int fail_sparse,
    void *tag, dmu_buf_impl_t **dbp)
{
	dmu_buf_impl_t *db, *parent = NULL;

	ASSERT(blkid != DMU_BONUS_BLKID);
	ASSERT(RW_LOCK_HELD(&dn->dn_struct_rwlock));
	ASSERT3U(dn->dn_nlevels, >, level);

	*dbp = NULL;
top:
	/* dbuf_find() returns with db_mtx held */
	db = dbuf_find(dn, level, blkid);

	if (db == NULL) {
		blkptr_t *bp = NULL;
		int err;

		ASSERT3P(parent, ==, NULL);
		err = dbuf_findbp(dn, level, blkid, fail_sparse, &parent, &bp);
		if (fail_sparse) {
			if (err == 0 && bp && BP_IS_HOLE(bp))
				err = ENOENT;
			if (err) {
				if (parent)
					dbuf_rele(parent, NULL);
				return (err);
			}
		}
		if (err && err != ENOENT)
			return (err);
		db = dbuf_create(dn, level, blkid, parent, bp);
	}

	if (db->db_buf && refcount_is_zero(&db->db_holds)) {
		arc_buf_add_ref(db->db_buf, db);
		if (db->db_buf->b_data == NULL) {
			dbuf_clear(db);
			if (parent) {
				dbuf_rele(parent, NULL);
				parent = NULL;
			}
			goto top;
		}
		ASSERT3P(db->db.db_data, ==, db->db_buf->b_data);
	}

	ASSERT(db->db_buf == NULL || arc_referenced(db->db_buf));

	/*
	 * If this buffer is currently syncing out, and we are are
	 * still referencing it from db_data, we need to make a copy
	 * of it in case we decide we want to dirty it again in this txg.
	 */
	if (db->db_level == 0 && db->db_blkid != DMU_BONUS_BLKID &&
	    dn->dn_object != DMU_META_DNODE_OBJECT &&
	    db->db_state == DB_CACHED && db->db_data_pending) {
		dbuf_dirty_record_t *dr = db->db_data_pending;

		if (dr->dt.dl.dr_data == db->db_buf) {
			arc_buf_contents_t type = DBUF_GET_BUFC_TYPE(db);

			dbuf_set_data(db,
			    arc_buf_alloc(db->db_dnode->dn_objset->os_spa,
			    db->db.db_size, db, type));
			bcopy(dr->dt.dl.dr_data->b_data, db->db.db_data,
			    db->db.db_size);
		}
	}

	(void) refcount_add(&db->db_holds, tag);
	dbuf_update_data(db);
	DBUF_VERIFY(db);
	mutex_exit(&db->db_mtx);

	/* NOTE: we can't rele the parent until after we drop the db_mtx */
	if (parent)
		dbuf_rele(parent, NULL);

	ASSERT3P(db->db_dnode, ==, dn);
	ASSERT3U(db->db_blkid, ==, blkid);
	ASSERT3U(db->db_level, ==, level);
	*dbp = db;

	return (0);
}

dmu_buf_impl_t *
dbuf_hold(dnode_t *dn, uint64_t blkid, void *tag)
{
	dmu_buf_impl_t *db;
	int err = dbuf_hold_impl(dn, 0, blkid, FALSE, tag, &db);
	return (err ? NULL : db);
}

dmu_buf_impl_t *
dbuf_hold_level(dnode_t *dn, int level, uint64_t blkid, void *tag)
{
	dmu_buf_impl_t *db;
	int err = dbuf_hold_impl(dn, level, blkid, FALSE, tag, &db);
	return (err ? NULL : db);
}

void
dbuf_create_bonus(dnode_t *dn)
{
	ASSERT(RW_WRITE_HELD(&dn->dn_struct_rwlock));

	ASSERT(dn->dn_bonus == NULL);
	dn->dn_bonus = dbuf_create(dn, 0, DMU_BONUS_BLKID, dn->dn_dbuf, NULL);
}

int
dbuf_spill_set_blksz(dmu_buf_t *db_fake, uint64_t blksz, dmu_tx_t *tx)
{
	dmu_buf_impl_t *db = (dmu_buf_impl_t *)db_fake;
	if (db->db_blkid != DMU_SPILL_BLKID)
		return (ENOTSUP);
	if (blksz == 0)
		blksz = SPA_MINBLOCKSIZE;
	if (blksz > SPA_MAXBLOCKSIZE)
		blksz = SPA_MAXBLOCKSIZE;
	else
		blksz = P2ROUNDUP(blksz, SPA_MINBLOCKSIZE);

	rw_enter(&db->db_dnode->dn_struct_rwlock, RW_WRITER);
	dbuf_new_size(db, blksz, tx);
	rw_exit(&db->db_dnode->dn_struct_rwlock);

	return (0);
}

void
dbuf_rm_spill(dnode_t *dn, dmu_tx_t *tx)
{
	dbuf_free_range(dn, DMU_SPILL_BLKID, DMU_SPILL_BLKID, tx);
}

#pragma weak dmu_buf_add_ref = dbuf_add_ref
void
dbuf_add_ref(dmu_buf_impl_t *db, void *tag)
{
	VERIFY(refcount_add(&db->db_holds, tag) > 1);
}

#pragma weak dmu_buf_rele = dbuf_rele
void
dbuf_rele(dmu_buf_impl_t *db, void *tag)
{
	mutex_enter(&db->db_mtx);
	dbuf_rele_and_unlock(db, tag);
}

/*
 * dbuf_rele() for an already-locked dbuf.  This is necessary to allow
 * db_dirtycnt and db_holds to be updated atomically.
 */
void
dbuf_rele_and_unlock(dmu_buf_impl_t *db, void *tag)
{
	int64_t holds;

	ASSERT(MUTEX_HELD(&db->db_mtx));
	DBUF_VERIFY(db);

	holds = refcount_remove(&db->db_holds, tag);
	ASSERT(holds >= 0);

	/*
	 * We can't freeze indirects if there is a possibility that they
	 * may be modified in the current syncing context.
	 */
	if (db->db_buf && holds == (db->db_level == 0 ? db->db_dirtycnt : 0))
		arc_buf_freeze(db->db_buf);

	if (holds == db->db_dirtycnt &&
	    db->db_level == 0 && db->db_immediate_evict)
		dbuf_evict_user(db);

	if (holds == 0) {
		if (db->db_blkid == DMU_BONUS_BLKID) {
			mutex_exit(&db->db_mtx);
			dnode_rele(db->db_dnode, db);
		} else if (db->db_buf == NULL) {
			/*
			 * This is a special case: we never associated this
			 * dbuf with any data allocated from the ARC.
			 */
			ASSERT(db->db_state == DB_UNCACHED ||
			    db->db_state == DB_NOFILL);
			dbuf_evict(db);
		} else if (arc_released(db->db_buf)) {
			arc_buf_t *buf = db->db_buf;
			/*
			 * This dbuf has anonymous data associated with it.
			 */
			dbuf_set_data(db, NULL);
			VERIFY(arc_buf_remove_ref(buf, db) == 1);
			dbuf_evict(db);
		} else {
			VERIFY(arc_buf_remove_ref(db->db_buf, db) == 0);
			if (!DBUF_IS_CACHEABLE(db))
				dbuf_clear(db);
			else
				mutex_exit(&db->db_mtx);
		}
	} else {
		mutex_exit(&db->db_mtx);
	}
}

#pragma weak dmu_buf_refcount = dbuf_refcount
uint64_t
dbuf_refcount(dmu_buf_impl_t *db)
{
	return (refcount_count(&db->db_holds));
}

void *
dmu_buf_set_user(dmu_buf_t *db_fake, void *user_ptr, void *user_data_ptr_ptr,
    dmu_buf_evict_func_t *evict_func)
{
	return (dmu_buf_update_user(db_fake, NULL, user_ptr,
	    user_data_ptr_ptr, evict_func));
}

void *
dmu_buf_set_user_ie(dmu_buf_t *db_fake, void *user_ptr, void *user_data_ptr_ptr,
    dmu_buf_evict_func_t *evict_func)
{
	dmu_buf_impl_t *db = (dmu_buf_impl_t *)db_fake;

	db->db_immediate_evict = TRUE;
	return (dmu_buf_update_user(db_fake, NULL, user_ptr,
	    user_data_ptr_ptr, evict_func));
}

void *
dmu_buf_update_user(dmu_buf_t *db_fake, void *old_user_ptr, void *user_ptr,
    void *user_data_ptr_ptr, dmu_buf_evict_func_t *evict_func)
{
	dmu_buf_impl_t *db = (dmu_buf_impl_t *)db_fake;
	ASSERT(db->db_level == 0);

	ASSERT((user_ptr == NULL) == (evict_func == NULL));

	mutex_enter(&db->db_mtx);

	if (db->db_user_ptr == old_user_ptr) {
		db->db_user_ptr = user_ptr;
		db->db_user_data_ptr_ptr = user_data_ptr_ptr;
		db->db_evict_func = evict_func;

		dbuf_update_data(db);
	} else {
		old_user_ptr = db->db_user_ptr;
	}

	mutex_exit(&db->db_mtx);
	return (old_user_ptr);
}

void *
dmu_buf_get_user(dmu_buf_t *db_fake)
{
	dmu_buf_impl_t *db = (dmu_buf_impl_t *)db_fake;
	ASSERT(!refcount_is_zero(&db->db_holds));

	return (db->db_user_ptr);
}

boolean_t
dmu_buf_freeable(dmu_buf_t *dbuf)
{
	boolean_t res = B_FALSE;
	dmu_buf_impl_t *db = (dmu_buf_impl_t *)dbuf;

	if (db->db_blkptr)
		res = dsl_dataset_block_freeable(db->db_objset->os_dsl_dataset,
		    db->db_blkptr, db->db_blkptr->blk_birth);

	return (res);
}

static void
dbuf_check_blkptr(dnode_t *dn, dmu_buf_impl_t *db)
{
	/* ASSERT(dmu_tx_is_syncing(tx) */
	ASSERT(MUTEX_HELD(&db->db_mtx));

	if (db->db_blkptr != NULL)
		return;

	if (db->db_blkid == DMU_SPILL_BLKID) {
		db->db_blkptr = &dn->dn_phys->dn_spill;
		BP_ZERO(db->db_blkptr);
		return;
	}
	if (db->db_level == dn->dn_phys->dn_nlevels-1) {
		/*
		 * This buffer was allocated at a time when there was
		 * no available blkptrs from the dnode, or it was
		 * inappropriate to hook it in (i.e., nlevels mis-match).
		 */
		ASSERT(db->db_blkid < dn->dn_phys->dn_nblkptr);
		ASSERT(db->db_parent == NULL);
		db->db_parent = dn->dn_dbuf;
		db->db_blkptr = &dn->dn_phys->dn_blkptr[db->db_blkid];
		DBUF_VERIFY(db);
	} else {
		dmu_buf_impl_t *parent = db->db_parent;
		int epbs = dn->dn_phys->dn_indblkshift - SPA_BLKPTRSHIFT;

		ASSERT(dn->dn_phys->dn_nlevels > 1);
		if (parent == NULL) {
			mutex_exit(&db->db_mtx);
			rw_enter(&dn->dn_struct_rwlock, RW_READER);
			(void) dbuf_hold_impl(dn, db->db_level+1,
			    db->db_blkid >> epbs, FALSE, db, &parent);
			rw_exit(&dn->dn_struct_rwlock);
			mutex_enter(&db->db_mtx);
			db->db_parent = parent;
		}
		db->db_blkptr = (blkptr_t *)parent->db.db_data +
		    (db->db_blkid & ((1ULL << epbs) - 1));
		DBUF_VERIFY(db);
	}
}

static void
dbuf_sync_indirect(dbuf_dirty_record_t *dr, dmu_tx_t *tx)
{
	dmu_buf_impl_t *db = dr->dr_dbuf;
	dnode_t *dn = db->db_dnode;
	zio_t *zio;

	ASSERT(dmu_tx_is_syncing(tx));

	dprintf_dbuf_bp(db, db->db_blkptr, "blkptr=%p", db->db_blkptr);

	mutex_enter(&db->db_mtx);

	ASSERT(db->db_level > 0);
	DBUF_VERIFY(db);

	if (db->db_buf == NULL) {
		mutex_exit(&db->db_mtx);
		(void) dbuf_read(db, NULL, DB_RF_MUST_SUCCEED);
		mutex_enter(&db->db_mtx);
	}
	ASSERT3U(db->db_state, ==, DB_CACHED);
	ASSERT3U(db->db.db_size, ==, 1<<dn->dn_phys->dn_indblkshift);
	ASSERT(db->db_buf != NULL);

	dbuf_check_blkptr(dn, db);

	db->db_data_pending = dr;

	mutex_exit(&db->db_mtx);
	dbuf_write(dr, db->db_buf, tx);

	zio = dr->dr_zio;
	mutex_enter(&dr->dt.di.dr_mtx);
	dbuf_sync_list(&dr->dt.di.dr_children, tx);
	ASSERT(list_head(&dr->dt.di.dr_children) == NULL);
	mutex_exit(&dr->dt.di.dr_mtx);
	zio_nowait(zio);
}

static void
dbuf_sync_leaf(dbuf_dirty_record_t *dr, dmu_tx_t *tx)
{
	arc_buf_t **datap = &dr->dt.dl.dr_data;
	dmu_buf_impl_t *db = dr->dr_dbuf;
	dnode_t *dn = db->db_dnode;
	objset_t *os = dn->dn_objset;
	uint64_t txg = tx->tx_txg;

	ASSERT(dmu_tx_is_syncing(tx));

	dprintf_dbuf_bp(db, db->db_blkptr, "blkptr=%p", db->db_blkptr);

	mutex_enter(&db->db_mtx);
	/*
	 * To be synced, we must be dirtied.  But we
	 * might have been freed after the dirty.
	 */
	if (db->db_state == DB_UNCACHED) {
		/* This buffer has been freed since it was dirtied */
		ASSERT(db->db.db_data == NULL);
	} else if (db->db_state == DB_FILL) {
		/* This buffer was freed and is now being re-filled */
		ASSERT(db->db.db_data != dr->dt.dl.dr_data);
	} else {
		ASSERT(db->db_state == DB_CACHED || db->db_state == DB_NOFILL);
	}
	DBUF_VERIFY(db);

	if (db->db_blkid == DMU_SPILL_BLKID) {
		mutex_enter(&dn->dn_mtx);
		dn->dn_phys->dn_flags |= DNODE_FLAG_SPILL_BLKPTR;
		mutex_exit(&dn->dn_mtx);
	}

	/*
	 * If this is a bonus buffer, simply copy the bonus data into the
	 * dnode.  It will be written out when the dnode is synced (and it
	 * will be synced, since it must have been dirty for dbuf_sync to
	 * be called).
	 */
	if (db->db_blkid == DMU_BONUS_BLKID) {
		dbuf_dirty_record_t **drp;

		ASSERT(*datap != NULL);
		ASSERT3U(db->db_level, ==, 0);
		ASSERT3U(dn->dn_phys->dn_bonuslen, <=, DN_MAX_BONUSLEN);
		bcopy(*datap, DN_BONUS(dn->dn_phys), dn->dn_phys->dn_bonuslen);
		if (*datap != db->db.db_data) {
			zio_buf_free(*datap, DN_MAX_BONUSLEN);
			arc_space_return(DN_MAX_BONUSLEN, ARC_SPACE_OTHER);
		}
		db->db_data_pending = NULL;
		drp = &db->db_last_dirty;
		while (*drp != dr)
			drp = &(*drp)->dr_next;
		ASSERT(dr->dr_next == NULL);
		ASSERT(dr->dr_dbuf == db);
		*drp = dr->dr_next;
		kmem_free(dr, sizeof (dbuf_dirty_record_t));
		ASSERT(db->db_dirtycnt > 0);
		db->db_dirtycnt -= 1;
		dbuf_rele_and_unlock(db, (void *)(uintptr_t)txg);
		return;
	}

	/*
	 * This function may have dropped the db_mtx lock allowing a dmu_sync
	 * operation to sneak in. As a result, we need to ensure that we
	 * don't check the dr_override_state until we have returned from
	 * dbuf_check_blkptr.
	 */
	dbuf_check_blkptr(dn, db);

	/*
	 * If this buffer is in the middle of an immdiate write,
	 * wait for the synchronous IO to complete.
	 */
	while (dr->dt.dl.dr_override_state == DR_IN_DMU_SYNC) {
		ASSERT(dn->dn_object != DMU_META_DNODE_OBJECT);
		cv_wait(&db->db_changed, &db->db_mtx);
		ASSERT(dr->dt.dl.dr_override_state != DR_NOT_OVERRIDDEN);
	}

	if (db->db_state != DB_NOFILL &&
	    dn->dn_object != DMU_META_DNODE_OBJECT &&
	    refcount_count(&db->db_holds) > 1 &&
	    dr->dt.dl.dr_override_state != DR_OVERRIDDEN &&
	    *datap == db->db_buf) {
		/*
		 * If this buffer is currently "in use" (i.e., there
		 * are active holds and db_data still references it),
		 * then make a copy before we start the write so that
		 * any modifications from the open txg will not leak
		 * into this write.
		 *
		 * NOTE: this copy does not need to be made for
		 * objects only modified in the syncing context (e.g.
		 * DNONE_DNODE blocks).
		 */
		int blksz = arc_buf_size(*datap);
		arc_buf_contents_t type = DBUF_GET_BUFC_TYPE(db);
		*datap = arc_buf_alloc(os->os_spa, blksz, db, type);
		bcopy(db->db.db_data, (*datap)->b_data, blksz);
	}
	db->db_data_pending = dr;

	mutex_exit(&db->db_mtx);

	dbuf_write(dr, *datap, tx);

	ASSERT(!list_link_active(&dr->dr_dirty_node));
	if (dn->dn_object == DMU_META_DNODE_OBJECT)
		list_insert_tail(&dn->dn_dirty_records[txg&TXG_MASK], dr);
	else
		zio_nowait(dr->dr_zio);
}

void
dbuf_sync_list(list_t *list, dmu_tx_t *tx)
{
	dbuf_dirty_record_t *dr;

	while ((dr = list_head(list))) {
		if (dr->dr_zio != NULL) {
			/*
			 * If we find an already initialized zio then we
			 * are processing the meta-dnode, and we have finished.
			 * The dbufs for all dnodes are put back on the list
			 * during processing, so that we can zio_wait()
			 * these IOs after initiating all child IOs.
			 */
			ASSERT3U(dr->dr_dbuf->db.db_object, ==,
			    DMU_META_DNODE_OBJECT);
			break;
		}
		list_remove(list, dr);
		if (dr->dr_dbuf->db_level > 0)
			dbuf_sync_indirect(dr, tx);
		else
			dbuf_sync_leaf(dr, tx);
	}
}

/* ARGSUSED */
static void
dbuf_write_ready(zio_t *zio, arc_buf_t *buf, void *vdb)
{
	dmu_buf_impl_t *db = vdb;
	blkptr_t *bp = zio->io_bp;
	blkptr_t *bp_orig = &zio->io_bp_orig;
	dnode_t *dn = db->db_dnode;
	spa_t *spa = zio->io_spa;
	int64_t delta;
	uint64_t fill = 0;
	int i;

	ASSERT(db->db_blkptr == bp);

	delta = bp_get_dsize_sync(spa, bp) - bp_get_dsize_sync(spa, bp_orig);
	dnode_diduse_space(dn, delta - zio->io_prev_space_delta);
	zio->io_prev_space_delta = delta;

	if (BP_IS_HOLE(bp)) {
		ASSERT(bp->blk_fill == 0);
		return;
	}

	ASSERT((db->db_blkid != DMU_SPILL_BLKID &&
	    BP_GET_TYPE(bp) == dn->dn_type) ||
	    (db->db_blkid == DMU_SPILL_BLKID &&
	    BP_GET_TYPE(bp) == dn->dn_bonustype));
	ASSERT(BP_GET_LEVEL(bp) == db->db_level);

	mutex_enter(&db->db_mtx);

#ifdef ZFS_DEBUG
	if (db->db_blkid == DMU_SPILL_BLKID) {
		dnode_t *dn = db->db_dnode;
		ASSERT(dn->dn_phys->dn_flags & DNODE_FLAG_SPILL_BLKPTR);
		ASSERT(!(BP_IS_HOLE(db->db_blkptr)) &&
		    db->db_blkptr == &dn->dn_phys->dn_spill);
	}
#endif

	if (db->db_level == 0) {
		mutex_enter(&dn->dn_mtx);
		if (db->db_blkid > dn->dn_phys->dn_maxblkid &&
		    db->db_blkid != DMU_SPILL_BLKID)
			dn->dn_phys->dn_maxblkid = db->db_blkid;
		mutex_exit(&dn->dn_mtx);

		if (dn->dn_type == DMU_OT_DNODE) {
			dnode_phys_t *dnp = db->db.db_data;
			for (i = db->db.db_size >> DNODE_SHIFT; i > 0;
			    i--, dnp++) {
				if (dnp->dn_type != DMU_OT_NONE)
					fill++;
			}
		} else {
			fill = 1;
		}
	} else {
		blkptr_t *ibp = db->db.db_data;
		ASSERT3U(db->db.db_size, ==, 1<<dn->dn_phys->dn_indblkshift);
		for (i = db->db.db_size >> SPA_BLKPTRSHIFT; i > 0; i--, ibp++) {
			if (BP_IS_HOLE(ibp))
				continue;
			fill += ibp->blk_fill;
		}
	}

	bp->blk_fill = fill;

	mutex_exit(&db->db_mtx);
}

/* ARGSUSED */
static void
dbuf_write_done(zio_t *zio, arc_buf_t *buf, void *vdb)
{
	dmu_buf_impl_t *db = vdb;
	blkptr_t *bp = zio->io_bp;
	blkptr_t *bp_orig = &zio->io_bp_orig;
	dnode_t *dn = db->db_dnode;
	objset_t *os = dn->dn_objset;
	uint64_t txg = zio->io_txg;
	dbuf_dirty_record_t **drp, *dr;

	ASSERT3U(zio->io_error, ==, 0);
	ASSERT(db->db_blkptr == bp);

	if (zio->io_flags & ZIO_FLAG_IO_REWRITE) {
		ASSERT(BP_EQUAL(bp, bp_orig));
	} else {
		dsl_dataset_t *ds = os->os_dsl_dataset;
		dmu_tx_t *tx = os->os_synctx;

		(void) dsl_dataset_block_kill(ds, bp_orig, tx, B_TRUE);
		dsl_dataset_block_born(ds, bp, tx);
	}

	mutex_enter(&db->db_mtx);

	DBUF_VERIFY(db);

	drp = &db->db_last_dirty;
	while ((dr = *drp) != db->db_data_pending)
		drp = &dr->dr_next;
	ASSERT(!list_link_active(&dr->dr_dirty_node));
	ASSERT(dr->dr_txg == txg);
	ASSERT(dr->dr_dbuf == db);
	ASSERT(dr->dr_next == NULL);
	*drp = dr->dr_next;

#ifdef ZFS_DEBUG
	if (db->db_blkid == DMU_SPILL_BLKID) {
		dnode_t *dn = db->db_dnode;
		ASSERT(dn->dn_phys->dn_flags & DNODE_FLAG_SPILL_BLKPTR);
		ASSERT(!(BP_IS_HOLE(db->db_blkptr)) &&
		    db->db_blkptr == &dn->dn_phys->dn_spill);
	}
#endif

	if (db->db_level == 0) {
		ASSERT(db->db_blkid != DMU_BONUS_BLKID);
		ASSERT(dr->dt.dl.dr_override_state == DR_NOT_OVERRIDDEN);
		if (db->db_state != DB_NOFILL) {
			if (dr->dt.dl.dr_data != db->db_buf)
				VERIFY(arc_buf_remove_ref(dr->dt.dl.dr_data,
				    db) == 1);
			else if (!arc_released(db->db_buf))
				arc_set_callback(db->db_buf, dbuf_do_evict, db);
		}
	} else {
<<<<<<< HEAD
		ASSERTV(dnode_t *dn = db->db_dnode);

=======
>>>>>>> 957b7b41
		ASSERT(list_head(&dr->dt.di.dr_children) == NULL);
		ASSERT3U(db->db.db_size, ==, 1<<dn->dn_phys->dn_indblkshift);
		if (!BP_IS_HOLE(db->db_blkptr)) {
			ASSERTV(int epbs = dn->dn_phys->dn_indblkshift -
			    SPA_BLKPTRSHIFT);
			ASSERT3U(BP_GET_LSIZE(db->db_blkptr), ==,
			    db->db.db_size);
			ASSERT3U(dn->dn_phys->dn_maxblkid
			    >> (db->db_level * epbs), >=, db->db_blkid);
			arc_set_callback(db->db_buf, dbuf_do_evict, db);
		}
		mutex_destroy(&dr->dt.di.dr_mtx);
		list_destroy(&dr->dt.di.dr_children);
	}
	kmem_free(dr, sizeof (dbuf_dirty_record_t));

	cv_broadcast(&db->db_changed);
	ASSERT(db->db_dirtycnt > 0);
	db->db_dirtycnt -= 1;
	db->db_data_pending = NULL;
	dbuf_rele_and_unlock(db, (void *)(uintptr_t)txg);
}

static void
dbuf_write_nofill_ready(zio_t *zio)
{
	dbuf_write_ready(zio, NULL, zio->io_private);
}

static void
dbuf_write_nofill_done(zio_t *zio)
{
	dbuf_write_done(zio, NULL, zio->io_private);
}

static void
dbuf_write_override_ready(zio_t *zio)
{
	dbuf_dirty_record_t *dr = zio->io_private;
	dmu_buf_impl_t *db = dr->dr_dbuf;

	dbuf_write_ready(zio, NULL, db);
}

static void
dbuf_write_override_done(zio_t *zio)
{
	dbuf_dirty_record_t *dr = zio->io_private;
	dmu_buf_impl_t *db = dr->dr_dbuf;
	blkptr_t *obp = &dr->dt.dl.dr_overridden_by;

	mutex_enter(&db->db_mtx);
	if (!BP_EQUAL(zio->io_bp, obp)) {
		if (!BP_IS_HOLE(obp))
			dsl_free(spa_get_dsl(zio->io_spa), zio->io_txg, obp);
		arc_release(dr->dt.dl.dr_data, db);
	}
	mutex_exit(&db->db_mtx);

	dbuf_write_done(zio, NULL, db);
}

static void
dbuf_write(dbuf_dirty_record_t *dr, arc_buf_t *data, dmu_tx_t *tx)
{
	dmu_buf_impl_t *db = dr->dr_dbuf;
	dnode_t *dn = db->db_dnode;
	objset_t *os = dn->dn_objset;
	dmu_buf_impl_t *parent = db->db_parent;
	uint64_t txg = tx->tx_txg;
	zbookmark_t zb;
	zio_prop_t zp;
	zio_t *zio;
	int wp_flag = 0;

	if (db->db_state != DB_NOFILL) {
		if (db->db_level > 0 || dn->dn_type == DMU_OT_DNODE) {
			/*
			 * Private object buffers are released here rather
			 * than in dbuf_dirty() since they are only modified
			 * in the syncing context and we don't want the
			 * overhead of making multiple copies of the data.
			 */
			if (BP_IS_HOLE(db->db_blkptr)) {
				arc_buf_thaw(data);
			} else {
				dbuf_release_bp(db);
			}
		}
	}

	if (parent != dn->dn_dbuf) {
		ASSERT(parent && parent->db_data_pending);
		ASSERT(db->db_level == parent->db_level-1);
		ASSERT(arc_released(parent->db_buf));
		zio = parent->db_data_pending->dr_zio;
	} else {
		ASSERT((db->db_level == dn->dn_phys->dn_nlevels-1 &&
		    db->db_blkid != DMU_SPILL_BLKID) ||
		    (db->db_blkid == DMU_SPILL_BLKID && db->db_level == 0));
		if (db->db_blkid != DMU_SPILL_BLKID)
			ASSERT3P(db->db_blkptr, ==,
			    &dn->dn_phys->dn_blkptr[db->db_blkid]);
		zio = dn->dn_zio;
	}

	ASSERT(db->db_level == 0 || data == db->db_buf);
	ASSERT3U(db->db_blkptr->blk_birth, <=, txg);
	ASSERT(zio);

	SET_BOOKMARK(&zb, os->os_dsl_dataset ?
	    os->os_dsl_dataset->ds_object : DMU_META_OBJSET,
	    db->db.db_object, db->db_level, db->db_blkid);

	if (db->db_blkid == DMU_SPILL_BLKID)
		wp_flag = WP_SPILL;
	wp_flag |= (db->db_state == DB_NOFILL) ? WP_NOFILL : 0;

	dmu_write_policy(os, dn, db->db_level, wp_flag, &zp);

	if (db->db_level == 0 && dr->dt.dl.dr_override_state == DR_OVERRIDDEN) {
		ASSERT(db->db_state != DB_NOFILL);
		dr->dr_zio = zio_write(zio, os->os_spa, txg,
		    db->db_blkptr, data->b_data, arc_buf_size(data), &zp,
		    dbuf_write_override_ready, dbuf_write_override_done, dr,
		    ZIO_PRIORITY_ASYNC_WRITE, ZIO_FLAG_MUSTSUCCEED, &zb);
		mutex_enter(&db->db_mtx);
		dr->dt.dl.dr_override_state = DR_NOT_OVERRIDDEN;
		zio_write_override(dr->dr_zio, &dr->dt.dl.dr_overridden_by,
		    dr->dt.dl.dr_copies);
		mutex_exit(&db->db_mtx);
	} else if (db->db_state == DB_NOFILL) {
		ASSERT(zp.zp_checksum == ZIO_CHECKSUM_OFF);
		dr->dr_zio = zio_write(zio, os->os_spa, txg,
		    db->db_blkptr, NULL, db->db.db_size, &zp,
		    dbuf_write_nofill_ready, dbuf_write_nofill_done, db,
		    ZIO_PRIORITY_ASYNC_WRITE,
		    ZIO_FLAG_MUSTSUCCEED | ZIO_FLAG_NODATA, &zb);
	} else {
		ASSERT(arc_released(data));
		dr->dr_zio = arc_write(zio, os->os_spa, txg,
		    db->db_blkptr, data, DBUF_IS_L2CACHEABLE(db), &zp,
		    dbuf_write_ready, dbuf_write_done, db,
		    ZIO_PRIORITY_ASYNC_WRITE, ZIO_FLAG_MUSTSUCCEED, &zb);
	}
}<|MERGE_RESOLUTION|>--- conflicted
+++ resolved
@@ -332,11 +332,7 @@
 	 * dnode_set_blksz().
 	 */
 	if (db->db_level == 0 && db->db.db_object == DMU_META_DNODE_OBJECT) {
-<<<<<<< HEAD
 		ASSERTV(dbuf_dirty_record_t *dr = db->db_data_pending);
-=======
-		dr = db->db_data_pending;
->>>>>>> 957b7b41
 		/*
 		 * It should only be modified in syncing context, so
 		 * make sure we only have one copy of the data.
@@ -2412,11 +2408,6 @@
 				arc_set_callback(db->db_buf, dbuf_do_evict, db);
 		}
 	} else {
-<<<<<<< HEAD
-		ASSERTV(dnode_t *dn = db->db_dnode);
-
-=======
->>>>>>> 957b7b41
 		ASSERT(list_head(&dr->dt.di.dr_children) == NULL);
 		ASSERT3U(db->db.db_size, ==, 1<<dn->dn_phys->dn_indblkshift);
 		if (!BP_IS_HOLE(db->db_blkptr)) {
