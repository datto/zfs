--- conflicted
+++ resolved
@@ -4290,12 +4290,8 @@
 	vdev_config_dirty(newspa->spa_root_vdev);
 	(void) spa_vdev_config_exit(newspa, NULL, txg, 0, FTAG);
 
-<<<<<<< HEAD
-	spa_event_notify(spa, vd, FM_EREPORT_ZFS_DEVICE_REMOVE);
-=======
 	if (zio_injection_enabled)
 		zio_handle_panic_injection(spa, FTAG, 2);
->>>>>>> 812761ea
 
 	spa_async_resume(newspa);
 
