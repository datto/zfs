/*
 * CDDL HEADER START
 *
 * The contents of this file are subject to the terms of the
 * Common Development and Distribution License (the "License").
 * You may not use this file except in compliance with the License.
 *
 * You can obtain a copy of the license at usr/src/OPENSOLARIS.LICENSE
 * or http://www.opensolaris.org/os/licensing.
 * See the License for the specific language governing permissions
 * and limitations under the License.
 *
 * When distributing Covered Code, include this CDDL HEADER in each
 * file and include the License file at usr/src/OPENSOLARIS.LICENSE.
 * If applicable, add the following below this CDDL HEADER, with the
 * fields enclosed by brackets "[]" replaced with your own identifying
 * information: Portions Copyright [yyyy] [name of copyright owner]
 *
 * CDDL HEADER END
 */

/*
 * Copyright 2009 Sun Microsystems, Inc.  All rights reserved.
 * Use is subject to license terms.
 */

<<<<<<< HEAD
#ifdef _KERNEL

=======
#include <sys/zio.h>
>>>>>>> e2ca9a51
#include <sys/spa.h>
#include <sys/sunddi.h>

char *
spa_get_bootprop(char *propname)
{
	char *value;

	if (ddi_prop_lookup_string(DDI_DEV_T_ANY, ddi_root_node(),
	    DDI_PROP_DONTPASS, propname, &value) != DDI_SUCCESS)
		return (NULL);
	return (value);
}

void
spa_free_bootprop(char *value)
{
	ddi_prop_free(value);
}

#endif /* _KERNEL */<|MERGE_RESOLUTION|>--- conflicted
+++ resolved
@@ -24,12 +24,9 @@
  * Use is subject to license terms.
  */
 
-<<<<<<< HEAD
 #ifdef _KERNEL
 
-=======
 #include <sys/zio.h>
->>>>>>> e2ca9a51
 #include <sys/spa.h>
 #include <sys/sunddi.h>
 
