--- conflicted
+++ resolved
@@ -693,10 +693,7 @@
 #define ZVOL_MINOR_BITS		4
 #define ZVOL_MINOR_MASK		((1U << ZVOL_MINOR_BITS) - 1)
 #define ZVOL_MINORS		(1 << 4)
-<<<<<<< HEAD
-=======
-
->>>>>>> a6c16054
+
 #define	ZVOL_PROP_NAME		"name"
 #define	ZVOL_DEFAULT_BLOCKSIZE	8192
 
